/**
 * Test SEQUENCE related commands
 *
 * This test is only enabled when the backend version is 10.3
 */

#include "testconnections.h"
#include <vector>

int main(int argc, char** argv)
{
    TestConnections::require_repl_version("10.3");
    TestConnections test(argc, argv);

    test.maxscales->connect();
    test.try_query(test.maxscales->conn_rwsplit[0], "CREATE SEQUENCE seq");

    std::vector<std::pair<const char*, const char*>> statements =
    {
        {"SELECT NEXT VALUE FOR seq",     "1"},
        {"SELECT PREVIOUS VALUE FOR seq", "1"},
        {"SELECT NEXTVAL(seq)",           "2"},
        {"SELECT LASTVAL(seq)",           "2"},
    };

    for (auto a : statements)
    {
<<<<<<< HEAD
        test.assert(execute_query_check_one(test.maxscales->conn_rwsplit[0], a.first, a.second) == 0,
                    "Expected '%s' for query: %s",
                    a.second,
                    a.first);
=======
        test.expect(execute_query_check_one(test.maxscales->conn_rwsplit[0], a.first, a.second) == 0,
                    "Expected '%s' for query: %s", a.second, a.first);
>>>>>>> 6279ab35
    }

    test.try_query(test.maxscales->conn_rwsplit[0], "SET SQL_MODE='ORACLE'");

    std::vector<std::pair<const char*, const char*>> oracle_statements =
    {
        {"SELECT seq.nextval", "3"},
        {"SELECT seq.currval", "3"},
    };

    for (auto a : oracle_statements)
    {
<<<<<<< HEAD
        test.assert(execute_query_check_one(test.maxscales->conn_rwsplit[0], a.first, a.second) == 0,
                    "Expected '%s' for query: %s",
                    a.second,
                    a.first);
=======
        test.expect(execute_query_check_one(test.maxscales->conn_rwsplit[0], a.first, a.second) == 0,
                    "Expected '%s' for query: %s", a.second, a.first);
>>>>>>> 6279ab35
    }

    test.try_query(test.maxscales->conn_rwsplit[0], "DROP SEQUENCE seq");
    test.maxscales->disconnect();

    return test.global_result;
}<|MERGE_RESOLUTION|>--- conflicted
+++ resolved
@@ -25,15 +25,10 @@
 
     for (auto a : statements)
     {
-<<<<<<< HEAD
-        test.assert(execute_query_check_one(test.maxscales->conn_rwsplit[0], a.first, a.second) == 0,
+        test.expect(execute_query_check_one(test.maxscales->conn_rwsplit[0], a.first, a.second) == 0,
                     "Expected '%s' for query: %s",
                     a.second,
                     a.first);
-=======
-        test.expect(execute_query_check_one(test.maxscales->conn_rwsplit[0], a.first, a.second) == 0,
-                    "Expected '%s' for query: %s", a.second, a.first);
->>>>>>> 6279ab35
     }
 
     test.try_query(test.maxscales->conn_rwsplit[0], "SET SQL_MODE='ORACLE'");
@@ -46,15 +41,10 @@
 
     for (auto a : oracle_statements)
     {
-<<<<<<< HEAD
-        test.assert(execute_query_check_one(test.maxscales->conn_rwsplit[0], a.first, a.second) == 0,
+        test.expect(execute_query_check_one(test.maxscales->conn_rwsplit[0], a.first, a.second) == 0,
                     "Expected '%s' for query: %s",
                     a.second,
                     a.first);
-=======
-        test.expect(execute_query_check_one(test.maxscales->conn_rwsplit[0], a.first, a.second) == 0,
-                    "Expected '%s' for query: %s", a.second, a.first);
->>>>>>> 6279ab35
     }
 
     test.try_query(test.maxscales->conn_rwsplit[0], "DROP SEQUENCE seq");
