#pragma once
/*
 * Copyright (c) 2016 MariaDB Corporation Ab
 *
 * Use of this software is governed by the Business Source License included
 * in the LICENSE.TXT file and at www.mariadb.com/bsl11.
 *
 * Change Date: 2020-01-01
 *
 * On the date above, in accordance with the Business Source License, use
 * of this software will be governed by version 2 or later of the General
 * Public License.
 */

/**
 * @file include/maxscale/config.h The configuration handling elements
 */

#include <maxscale/cdefs.h>

#include <limits.h>
#include <openssl/sha.h>
#include <sys/utsname.h>

#include <maxscale/modinfo.h>
<<<<<<< HEAD
#include <maxscale/jansson.h>
#include <maxscale/pcre2.h>
=======
#include <maxscale/query_classifier.h>
>>>>>>> 7f1a9491

MXS_BEGIN_DECLS

/** Default port where the REST API listens */
#define DEFAULT_ADMIN_HTTP_PORT 8989
#define DEFAULT_ADMIN_HOST      "::"

#define _RELEASE_STR_LENGTH     256     /**< release len */
#define MAX_ADMIN_USER_LEN      1024
#define MAX_ADMIN_PW_LEN        1024
#define MAX_ADMIN_HOST_LEN      1024

/** JSON Pointers to key parts of JSON objects */
#define MXS_JSON_PTR_DATA       "/data"
#define MXS_JSON_PTR_ID         "/data/id"
#define MXS_JSON_PTR_TYPE       "/data/type"
#define MXS_JSON_PTR_PARAMETERS "/data/attributes/parameters"

/** Pointers to relation lists */
#define MXS_JSON_PTR_RELATIONSHIPS_SERVERS  "/data/relationships/servers/data"
#define MXS_JSON_PTR_RELATIONSHIPS_SERVICES "/data/relationships/services/data"
#define MXS_JSON_PTR_RELATIONSHIPS_MONITORS "/data/relationships/monitors/data"
#define MXS_JSON_PTR_RELATIONSHIPS_FILTERS  "/data/relationships/filters/data"

/** Parameter value JSON Pointers */
#define MXS_JSON_PTR_PARAM_PORT                  MXS_JSON_PTR_PARAMETERS "/port"
#define MXS_JSON_PTR_PARAM_ADDRESS               MXS_JSON_PTR_PARAMETERS "/address"
#define MXS_JSON_PTR_PARAM_PROTOCOL              MXS_JSON_PTR_PARAMETERS "/protocol"
#define MXS_JSON_PTR_PARAM_AUTHENTICATOR         MXS_JSON_PTR_PARAMETERS "/authenticator"
#define MXS_JSON_PTR_PARAM_AUTHENTICATOR_OPTIONS MXS_JSON_PTR_PARAMETERS "/authenticator_options"
#define MXS_JSON_PTR_PARAM_SSL_KEY               MXS_JSON_PTR_PARAMETERS "/ssl_key"
#define MXS_JSON_PTR_PARAM_SSL_CERT              MXS_JSON_PTR_PARAMETERS "/ssl_cert"
#define MXS_JSON_PTR_PARAM_SSL_CA_CERT           MXS_JSON_PTR_PARAMETERS "/ssl_ca_cert"
#define MXS_JSON_PTR_PARAM_SSL_VERSION           MXS_JSON_PTR_PARAMETERS "/ssl_version"
#define MXS_JSON_PTR_PARAM_SSL_CERT_VERIFY_DEPTH MXS_JSON_PTR_PARAMETERS "/ssl_cert_verify_depth"

/** Non-parameter JSON pointers */
#define MXS_JSON_PTR_MODULE  "/data/attributes/module"
#define MXS_JSON_PTR_PASSWORD "/data/attributes/password"

/**
 * Common configuration parameters names
 *
 * All of the constants resolve to a lowercase version without the CN_ prefix.
 * For example CN_PASSWORD resolves to the static string "password". This means
 * that the sizeof(CN_<name>) returns the actual size of that string.
 */
extern const char CN_ADDRESS[];
extern const char CN_ARG_MAX[];
extern const char CN_ARG_MIN[];
extern const char CN_ADMIN_AUTH[];
extern const char CN_ADMIN_ENABLED[];
extern const char CN_ADMIN_HOST[];
extern const char CN_ADMIN_PORT[];
extern const char CN_ADMIN_SSL_KEY[];
extern const char CN_ADMIN_SSL_CERT[];
extern const char CN_ADMIN_SSL_CA_CERT[];
extern const char CN_ATTRIBUTES[];
extern const char CN_AUTHENTICATOR[];
extern const char CN_AUTHENTICATOR_OPTIONS[];
extern const char CN_AUTH_ALL_SERVERS[];
extern const char CN_AUTH_CONNECT_TIMEOUT[];
extern const char CN_AUTH_READ_TIMEOUT[];
extern const char CN_AUTH_WRITE_TIMEOUT[];
extern const char CN_AUTO[];
extern const char CN_CONNECTION_TIMEOUT[];
extern const char CN_DATA[];
extern const char CN_DEFAULT[];
extern const char CN_DESCRIPTION[];
extern const char CN_ENABLE_ROOT_USER[];
extern const char CN_FEEDBACK[];
extern const char CN_FILTERS[];
extern const char CN_FILTER[];
extern const char CN_GATEWAY[];
extern const char CN_ID[];
extern const char CN_INET[];
extern const char CN_LISTENER[];
extern const char CN_LISTENERS[];
extern const char CN_LOCALHOST_MATCH_WILDCARD_HOST[];
extern const char CN_LOG_AUTH_WARNINGS[];
extern const char CN_LOG_THROTTLING[];
extern const char CN_MAXSCALE[];
extern const char CN_MAX_CONNECTIONS[];
extern const char CN_MAX_RETRY_INTERVAL[];
extern const char CN_META[];
extern const char CN_METHOD[];
extern const char CN_MODULE[];
extern const char CN_MODULES[];
extern const char CN_MODULE_COMMAND[];
extern const char CN_MONITORS[];
extern const char CN_MONITOR[];
extern const char CN_MS_TIMESTAMP[];
extern const char CN_NAME[];
extern const char CN_NON_BLOCKING_POLLS[];
extern const char CN_OPTIONS[];
extern const char CN_PARAMETERS[];
extern const char CN_PASSWORD[];
extern const char CN_POLL_SLEEP[];
extern const char CN_PORT[];
extern const char CN_PROTOCOL[];
extern const char CN_QUERY_CLASSIFIER[];
extern const char CN_QUERY_CLASSIFIER_ARGS[];
extern const char CN_RELATIONSHIPS[];
extern const char CN_LINKS[];
extern const char CN_REQUIRED[];
extern const char CN_RETRY_ON_FAILURE[];
extern const char CN_ROUTER[];
extern const char CN_ROUTER_OPTIONS[];
extern const char CN_SELF[];
extern const char CN_SERVERS[];
extern const char CN_SERVER[];
extern const char CN_SERVICES[];
extern const char CN_SERVICE[];
extern const char CN_SESSIONS[];
extern const char CN_SKIP_PERMISSION_CHECKS[];
extern const char CN_SOCKET[];
extern const char CN_STATE[];
extern const char CN_STATUS[];
extern const char CN_SSL[];
extern const char CN_SSL_CA_CERT[];
extern const char CN_SSL_CERT[];
extern const char CN_SSL_CERT_VERIFY_DEPTH[];
extern const char CN_SSL_KEY[];
extern const char CN_SSL_VERSION[];
extern const char CN_STRIP_DB_ESC[];
extern const char CN_THREADS[];
extern const char CN_TYPE[];
extern const char CN_UNIX[];
extern const char CN_USER[];
extern const char CN_USERS[];
extern const char CN_VERSION_STRING[];
extern const char CN_WEIGHTBY[];

/**
 * The config parameter
 */
typedef struct config_parameter
{
    char                    *name;          /**< The name of the parameter */
    char                    *value;         /**< The value of the parameter */
    struct config_parameter *next;          /**< Next pointer in the linked list */
} MXS_CONFIG_PARAMETER;

/**
 * The config context structure, used to build the configuration
 * data during the parse process
 */
typedef struct config_context
{
    char                  *object;     /**< The name of the object being configured */
    MXS_CONFIG_PARAMETER  *parameters; /**< The list of parameter values */
    void                  *element;    /**< The element created from the data */
    bool                   was_persisted; /**< True if this object was persisted */
    struct config_context *next;       /**< Next pointer in the linked list */
} CONFIG_CONTEXT;

/**
 * The gateway global configuration data
 */
typedef struct
{
    bool          config_check;                        /**< Only check config */
    int           n_threads;                           /**< Number of polling threads */
    char          *version_string;                     /**< The version string of embedded db library */
    char          release_string[_RELEASE_STR_LENGTH]; /**< The release name string of the system */
    char          sysname[_UTSNAME_SYSNAME_LENGTH];    /**< The OS name of the system */
    uint8_t       mac_sha1[SHA_DIGEST_LENGTH];         /**< The SHA1 digest of an interface MAC address */
    unsigned long id;                                  /**< MaxScale ID */
    unsigned int  n_nbpoll;                            /**< Tune number of non-blocking polls */
    unsigned int  pollsleep;                           /**< Wait time in blocking polls */
    int           syslog;                              /**< Log to syslog */
    int           maxlog;                              /**< Log to MaxScale's own logs */
    int           log_to_shm;                          /**< Write log-file to shared memory */
    unsigned int  auth_conn_timeout;                   /**< Connection timeout for the user authentication */
    unsigned int  auth_read_timeout;                   /**< Read timeout for the user authentication */
    unsigned int  auth_write_timeout;                  /**< Write timeout for the user authentication */
    bool          skip_permission_checks;              /**< Skip service and monitor permission checks */
    char          qc_name[PATH_MAX];                   /**< The name of the query classifier to load */
    char*         qc_args;                             /**< Arguments for the query classifier */
<<<<<<< HEAD
    char          admin_host[MAX_ADMIN_HOST_LEN];      /**< Admin interface host */
    uint16_t      admin_port;                          /**< Admin interface port */
    bool          admin_auth;                          /**< Admin interface authentication */
    bool          admin_enabled;                       /**< Admin interface is enabled */
    char          admin_ssl_key[PATH_MAX];             /**< Admin SSL key */
    char          admin_ssl_cert[PATH_MAX];            /**< Admin SSL cert */
    char          admin_ssl_ca_cert[PATH_MAX];         /**< Admin SSL CA cert */
=======
    qc_sql_mode_t qc_sql_mode;                         /**< The query classifier sql mode */
>>>>>>> 7f1a9491
} MXS_CONFIG;

/**
 * @brief Get global MaxScale configuration
 *
 * @return The global configuration
 */
MXS_CONFIG* config_get_global_options();

/**
 * @brief Get a configuration parameter
 *
 * @param params List of parameters
 * @param name Name of parameter to get
 * @return The parameter or NULL if the parameter was not found
 */
MXS_CONFIG_PARAMETER* config_get_param(MXS_CONFIG_PARAMETER* params, const char* name);

/**
 * @brief Helper function for checking SSL parameters
 *
 * @param key Parameter name
 * @return True if the parameter is an SSL parameter
 */
bool config_is_ssl_parameter(const char *key);

/**
 * @brief Check if a configuration parameter is valid
 *
 * If a module has declared parameters and parameters were given to the module,
 * the given parameters are compared to the expected ones. This function also
 * does preliminary type checking for various basic values as well as enumerations.
 *
 * @param params Module parameters
 * @param key Parameter key
 * @param value Parameter value
 * @param context Configuration context or NULL for no context (uses runtime checks)
 *
 * @return True if the configuration parameter is valid
 */
bool config_param_is_valid(const MXS_MODULE_PARAM *params, const char *key,
                           const char *value, const CONFIG_CONTEXT *context);

/**
 * @brief Get a boolean value
 *
 * The existence of the parameter should be checked with config_get_param() before
 * calling this function to determine whether the return value represents an existing
 * value or a missing value.
 *
 * @param params List of configuration parameters
 * @param key Parameter name
 *
 * @return The value as a boolean or false if none was found
 */
bool config_get_bool(const MXS_CONFIG_PARAMETER *params, const char *key);

/**
 * @brief Get an integer value
 *
 * This is used for both MXS_MODULE_PARAM_INT and MXS_MODULE_PARAM_COUNT.
 *
 * @param params List of configuration parameters
 * @param key Parameter name
 *
 * @return The integer value of the parameter or 0 if no parameter was found
 */
int config_get_integer(const MXS_CONFIG_PARAMETER *params, const char *key);

/**
 * @brief Get a size in bytes
 *
 * The value can have either one of the IEC binary prefixes or SI prefixes as
 * a suffix. For example, the value 1Ki will be converted to 1024 bytes whereas
 * 1k will be converted to 1000 bytes. Supported SI suffix values are k, m, g and t
 * in both lower and upper case. Supported IEC binary suffix values are
 * Ki, Mi, Gi and Ti both in upper and lower case.
 *
 * @param params List of configuration parameters
 * @param key Parameter name
 *
 * @return Number of bytes or 0 if no parameter was found
 */
uint64_t config_get_size(const MXS_CONFIG_PARAMETER *params, const char *key);

/**
 * @brief Get a string value
 *
 * @param params List of configuration parameters
 * @param key Parameter name
 *
 * @return The raw string value or an empty string if no parameter was found
 */
const char* config_get_string(const MXS_CONFIG_PARAMETER *params, const char *key);

/**
 * @brief Get a enumeration value
 *
 * @param params List of configuration parameters
 * @param key Parameter name
 * @param values All possible enumeration values
 *
 * @return The enumeration value converted to an int or -1 if the parameter was not found
 *
 * @note The enumeration values should not use -1 so that an undefined parameter is
 * detected. If -1 is used, config_get_param() should be used to detect whether
 * the parameter exists
 */
int config_get_enum(const MXS_CONFIG_PARAMETER *params, const char *key,
                    const MXS_ENUM_VALUE *values);

/**
 * @brief Get a service value
 *
 * @param params List of configuration parameters
 * @param key Parameter name
 *
 * @return Pointer to configured service
 */
struct service* config_get_service(const MXS_CONFIG_PARAMETER *params, const char *key);

/**
 * @brief Get a server value
 *
 * @param params List of configuration parameters
 * @param key Parameter name
 *
 * @return Pointer to configured server
 */
struct server* config_get_server(const MXS_CONFIG_PARAMETER *params, const char *key);

/**
 * @brief Get an array of servers. The caller should free the produced array,
 * but not the array elements.
 *
 * @param params List of configuration parameters
 * @param key Parameter name
 * @param output Where to save the output
 * @return How many servers were found, equal to output array size
 */
int config_get_server_list(const MXS_CONFIG_PARAMETER *params, const char *key,
                           struct server*** output);

/**
 * Get a compiled regular expression and the ovector size of the pattern. The
 * return value should be freed by the caller.
 *
 * @param params List of configuration parameters
 * @param key Parameter name
 * @param options PCRE2 compilation options
 * @param output_ovec_size Output for match data ovector size. On error,
 * nothing is written. If NULL, the parameter is ignored.
 * @return Compiled regex code on success, NULL otherwise
 */
pcre2_code* config_get_compiled_regex(const MXS_CONFIG_PARAMETER *params,
                                      const char *key, uint32_t options,
                                      uint32_t* output_ovec_size);

/**
 * Get multiple compiled regular expressions and the maximum ovector size of
 * the patterns. The returned regex codes should be freed by the caller.
 *
 * @param params List of configuration parameters
 * @param keys An array of parameter names. If an element is not found in @c params,
 * the corresponding spot in @c out_codes is set to NULL.
 * @param keys_size Size of both @c keys and @c out_arr
 * @param options PCRE2 compilation options
 * @param out_ovec_size If not NULL, the maximum ovector size of successfully
 * compiled patterns is written here.
 * @param out_codes An array of handles to compiled codes. The referenced pointers
 * will be set to point to the compiled codes. The array size must be equal to
 * @c keys array size and it must contain valid pointers.
 *
 * @return True, if all patterns given by @c keys were successfully compiled.
 * False otherwise.
 */
bool config_get_compiled_regexes(const MXS_CONFIG_PARAMETER *params,
                                 const char* keys[], int keys_size,
                                 uint32_t options, uint32_t* out_ovec_size,
                                 pcre2_code** out_codes[]);
/**
 * Parse a list of server names and write the results in an array of strings
 * with one server name in each. The output array and its elements should be
 * deallocated by the caller. The server names are not checked to be actual
 * configured servers.
 *
 * The output array may contain more elements than the the value returned, but these
 * extra elements are null and in the end of the array. If no server names were
 * parsed or if an error occurs, nothing is written to the output parameter.
 *
 * @param servers A list of server names
 * @param output_array Where to save the output
 * @return How many servers were found and set into the array. 0 on error or if
 * none were found.
 */
int config_parse_server_list(const char *servers, char ***output_array);

/**
 * @brief Get copy of parameter value if it is defined
 *
 * If a parameter with the name of @c key is defined in @c params, a copy of the
 * value of that parameter is returned. The caller must free the returned string.
 *
 * @param params List of configuration parameters
 * @param key Parameter name
 *
 * @return Pointer to copy of value or NULL if the parameter was not found
 *
 * @note The use of this function should be avoided after startup as the function
 * will abort the process if memory allocation fails.
 */
char* config_copy_string(const MXS_CONFIG_PARAMETER *params, const char *key);

/**
 * @brief Convert string truth value
 *
 * Used for truth values with @c 1, @c yes or @c true for a boolean true value and @c 0, @c no
 * or @c false for a boolean false value.
 *
 * @param str String to convert to a truth value
 *
 * @return 1 if @c value is true, 0 if value is false and -1 if the value is not
 * a valid truth value
 */
int config_truth_value(const char *value);

/**
 * @brief Get worker thread count
 *
 * @return Number of worker threads
 */
int config_threadcount(void);

/**
 * @brief Get number of non-blocking polls
 *
 * @return Number of non-blocking polls
 */
unsigned int config_nbpolls(void);

/**
 * @brief Get poll sleep interval
 *
 * @return The time each thread waits for a blocking poll
 */
unsigned int config_pollsleep(void);

/**
 * @brief Enable feedback task
 */
void config_enable_feedback_task(void);

/**
 * @brief Disable feedback task
 */
void config_disable_feedback_task(void);

/**
 * @brief Reload the configuration
 *
 * @return True if reloading was successful
 */
bool config_reload(void);

/**
 * @brief List all path parameters as JSON
 *
 * @param host Hostname of this server
 * @return JSON object representing the paths used by MaxScale
 */
json_t* config_maxscale_to_json(const char* host);

MXS_END_DECLS<|MERGE_RESOLUTION|>--- conflicted
+++ resolved
@@ -23,12 +23,9 @@
 #include <sys/utsname.h>
 
 #include <maxscale/modinfo.h>
-<<<<<<< HEAD
 #include <maxscale/jansson.h>
 #include <maxscale/pcre2.h>
-=======
 #include <maxscale/query_classifier.h>
->>>>>>> 7f1a9491
 
 MXS_BEGIN_DECLS
 
@@ -208,7 +205,7 @@
     bool          skip_permission_checks;              /**< Skip service and monitor permission checks */
     char          qc_name[PATH_MAX];                   /**< The name of the query classifier to load */
     char*         qc_args;                             /**< Arguments for the query classifier */
-<<<<<<< HEAD
+    qc_sql_mode_t qc_sql_mode;                         /**< The query classifier sql mode */
     char          admin_host[MAX_ADMIN_HOST_LEN];      /**< Admin interface host */
     uint16_t      admin_port;                          /**< Admin interface port */
     bool          admin_auth;                          /**< Admin interface authentication */
@@ -216,9 +213,6 @@
     char          admin_ssl_key[PATH_MAX];             /**< Admin SSL key */
     char          admin_ssl_cert[PATH_MAX];            /**< Admin SSL cert */
     char          admin_ssl_ca_cert[PATH_MAX];         /**< Admin SSL CA cert */
-=======
-    qc_sql_mode_t qc_sql_mode;                         /**< The query classifier sql mode */
->>>>>>> 7f1a9491
 } MXS_CONFIG;
 
 /**
