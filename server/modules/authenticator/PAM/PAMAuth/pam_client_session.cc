--- conflicted
+++ resolved
@@ -74,175 +74,6 @@
     }
     return 0;
 }
-<<<<<<< HEAD
-=======
-
-/** Used by the PAM conversation function */
-struct ConversationData
-{
-    int    m_calls {0};     // How many times the conversation function has been called?
-    string m_client;        // Client username
-    string m_password;      // Password to give to first password prompt
-    string m_client_remote; // Client address
-
-    ConversationData(const string& client, const string& password, const string& client_remote)
-        : m_client(client)
-        , m_password(password)
-        , m_client_remote(client_remote)
-    {
-    }
-};
-
-/**
- * PAM conversation function. The implementation "cheats" by not actually doing
- * I/O with the client. This should only be called once per client when
- * authenticating. See
- * http://www.linux-pam.org/Linux-PAM-html/adg-interface-of-app-expected.html#adg-pam_conv
- * for more information.
- */
-int conversation_func(int num_msg, const struct pam_message** messages, struct pam_response** responses_out,
-                      void* appdata_ptr)
-{
-    MXS_DEBUG("Entering PAM conversation function.");
-    ConversationData* data = static_cast<ConversationData*>(appdata_ptr);
-
-    // The responses are saved as an array of structures. This is unlike the input messages, which is an
-    // array of pointers to struct. Each message should have an answer, even if empty.
-    auto responses = static_cast<pam_response*>(MXS_CALLOC(num_msg, sizeof(pam_response)));
-    if (!responses)
-    {
-        return PAM_BUF_ERR;
-    }
-
-    bool conv_error = false;
-    for (int i = 0; i < num_msg; i++)
-    {
-        const pam_message* message = messages[i]; // This may crash on Solaris, see PAM documentation.
-        pam_response* response = &responses[i];
-        int msg_type = message->msg_style;
-        // In an ideal world, these messages would be sent to the client instead of the log. The problem
-        // is that the messages should be sent with the AuthSwitchRequest-packet, requiring the blocking
-        // PAM api to work with worker-threads. Not worth the trouble unless really required.
-        if (msg_type == PAM_ERROR_MSG)
-        {
-            MXB_WARNING("Error message from PAM api: %s", message->msg);
-        }
-        else if (msg_type == PAM_TEXT_INFO)
-        {
-            MXB_NOTICE("Message from PAM api: '%s'", message->msg);
-        }
-        else if (msg_type == PAM_PROMPT_ECHO_ON || msg_type == PAM_PROMPT_ECHO_OFF)
-        {
-            // PAM system is asking for something. We only know how to answer the password question,
-            // anything else is an error.
-            if (message->msg == PASSWORD)
-            {
-                response->resp = MXS_STRDUP(data->m_password.c_str());
-                // retcode should be already 0.
-            }
-            else
-            {
-                MXB_ERROR("Unexpected prompt from PAM api: '%s'. Only '%s' is allowed.",
-                          message->msg, PASSWORD.c_str());
-                conv_error = true;
-            }
-        }
-        else
-        {
-            // Faulty PAM system or perhaps different api version.
-            MXB_ERROR("Unknown PAM message type '%i'.", msg_type);
-            conv_error = true;
-            mxb_assert(!true);
-        }
-    }
-
-    data->m_calls++;
-    if (conv_error)
-    {
-        // On error, the response output should not be set.
-        MXS_FREE(responses);
-        return PAM_CONV_ERR;
-    }
-    else
-    {
-        *responses_out = responses;
-        return PAM_SUCCESS;
-    }
-}
-
-/**
- * @brief Check if the client password is correct for the service
- *
- * @param user Username
- * @param password Password
- * @param service Which PAM service is the user logging to
- * @param client_remote Client address. Used for log messages.
- * @return True if username & password are ok and account is valid.
- */
-bool validate_pam_password(const string& user, const string& password, const string& service,
-                           const string& client_remote)
-{
-    const char PAM_START_ERR_MSG[] = "Failed to start PAM authentication for user '%s': '%s'.";
-    const char PAM_AUTH_ERR_MSG[] = "Pam authentication for user '%s' failed: '%s'.";
-    const char PAM_ACC_ERR_MSG[] = "Pam account check for user '%s' failed: '%s'.";
-    ConversationData appdata(user, password, client_remote);
-    pam_conv conv_struct = {conversation_func, &appdata};
-    bool authenticated = false;
-    bool account_ok = false;
-    pam_handle_t* pam_handle = NULL;
-    int pam_status = pam_start(service.c_str(), user.c_str(), &conv_struct, &pam_handle);
-    if (pam_status == PAM_SUCCESS)
-    {
-        pam_status = pam_authenticate(pam_handle, 0);
-        switch (pam_status)
-        {
-        case PAM_SUCCESS:
-            authenticated = true;
-            MXS_DEBUG("pam_authenticate returned success.");
-            break;
-
-        case PAM_USER_UNKNOWN:
-        case PAM_AUTH_ERR:
-            // Normal failure, username or password was wrong.
-            MXS_LOG_EVENT(maxscale::event::AUTHENTICATION_FAILURE,
-                          PAM_AUTH_ERR_MSG,
-                          user.c_str(),
-                          pam_strerror(pam_handle, pam_status));
-            break;
-
-        default:
-            // More exotic error
-            MXS_LOG_EVENT(maxscale::event::AUTHENTICATION_FAILURE,
-                          PAM_AUTH_ERR_MSG,
-                          user.c_str(),
-                          pam_strerror(pam_handle, pam_status));
-            break;
-        }
-    }
-    else
-    {
-        MXS_ERROR(PAM_START_ERR_MSG, user.c_str(), pam_strerror(pam_handle, pam_status));
-    }
-
-    if (authenticated)
-    {
-        pam_status = pam_acct_mgmt(pam_handle, 0);
-        switch (pam_status)
-        {
-        case PAM_SUCCESS:
-            account_ok = true;
-            break;
-
-        default:
-            // Credentials have already been checked to be ok, so this is again a bit of an exotic error.
-            MXS_ERROR(PAM_ACC_ERR_MSG, user.c_str(), pam_strerror(pam_handle, pam_status));
-            break;
-        }
-    }
-    pam_end(pam_handle, pam_status);
-    return account_ok;
-}
->>>>>>> a1697e2a
 }
 
 PamClientSession::PamClientSession(sqlite3* dbhandle, const PamInstance& instance)
@@ -441,14 +272,10 @@
                             {
                                 service = "mysql";
                             }
-<<<<<<< HEAD
-
-                            mxb::PamResult res = mxb::pam_authenticate(ses->user, password, service,
-                                                                       PASSWORD);
+
+                            mxb::PamResult res = mxb::pam_authenticate(ses->user, password, dcb->remote,
+                                                                       service, PASSWORD);
                             if (res.type == mxb::PamResult::Result::SUCCESS)
-=======
-                            if (validate_pam_password(ses->user, password, *iter, dcb->remote))
->>>>>>> a1697e2a
                             {
                                 authenticated = true;
                             }
