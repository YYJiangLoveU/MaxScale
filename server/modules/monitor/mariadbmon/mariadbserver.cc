/*
 * Copyright (c) 2018 MariaDB Corporation Ab
 *
 * Use of this software is governed by the Business Source License included
 * in the LICENSE.TXT file and at www.mariadb.com/bsl11.
 *
 * Change Date: 2022-01-01
 *
 * On the date above, in accordance with the Business Source License, use
 * of this software will be governed by version 2 or later of the General
 * Public License.
 */

#include "mariadbserver.hh"

#include <fstream>
#include <inttypes.h>
#include <iomanip>
#include <thread>
#include <set>
#include <maxbase/format.hh>
#include <maxsql/mariadb.hh>
#include <maxscale/mysql_utils.hh>

using std::string;
using maxbase::string_printf;
using maxbase::Duration;
using maxbase::StopWatch;
using maxsql::QueryResult;

MariaDBServer::MariaDBServer(MXS_MONITORED_SERVER* monitored_server, int config_index,
                             bool assume_unique_hostnames, bool query_events)
    : m_server_base(monitored_server)
    , m_config_index(config_index)
    , m_assume_unique_hostnames(assume_unique_hostnames)
    , m_query_events(query_events)
{
    mxb_assert(monitored_server);
}

NodeData::NodeData()
    : index(INDEX_NOT_VISITED)
    , lowest_index(INDEX_NOT_VISITED)
    , in_stack(false)
    , cycle(CYCLE_NONE)
    , reach(REACH_UNKNOWN)
{
}

void NodeData::reset_results()
{
    cycle = CYCLE_NONE;
    reach = REACH_UNKNOWN;
    parents.clear();
    children.clear();
    external_masters.clear();
}

void NodeData::reset_indexes()
{
    index = INDEX_NOT_VISITED;
    lowest_index = INDEX_NOT_VISITED;
    in_stack = false;
}

uint64_t MariaDBServer::relay_log_events(const SlaveStatus& slave_conn)
{
    /* The events_ahead-call below ignores domains where current_pos is ahead of io_pos. This situation is
     * rare but is possible (I guess?) if the server is replicating a domain from multiple masters
     * and decides to process events from one relay log before getting new events to the other. In
     * any case, such events are obsolete and the server can be considered to have processed such logs. */
    return slave_conn.gtid_io_pos.events_ahead(m_gtid_current_pos, GtidList::MISSING_DOMAIN_IGNORE);
}

std::unique_ptr<QueryResult> MariaDBServer::execute_query(const string& query, std::string* errmsg_out)
{
    return maxscale::execute_query(m_server_base->con, query, errmsg_out);
}

/**
 * Execute a query which does not return data. If the query returns data, an error is returned.
 *
 * @param cmd The query
 * @param mode Retry a failed query using the global query retry settings or not
 * @param errmsg_out Error output.
 * @return True on success, false on error or if query returned data
 */
bool MariaDBServer::execute_cmd_ex(const string& cmd, QueryRetryMode mode,
                                   std::string* errmsg_out, unsigned int* errno_out)
{
    auto conn = m_server_base->con;
    bool query_success = false;
    if (mode == QueryRetryMode::ENABLED)
    {
        query_success = (mxs_mysql_query(conn, cmd.c_str()) == 0);
    }
    else
    {
        query_success = (maxsql::mysql_query_ex(conn, cmd, 0, 0) == 0);
    }

    bool rval = false;
    if (query_success)
    {
        MYSQL_RES* result = mysql_store_result(conn);
        if (result == NULL)
        {
            rval = true;
        }
        else if (errmsg_out)
        {
            int cols = mysql_num_fields(result);
            int rows = mysql_num_rows(result);
            *errmsg_out = string_printf("Query '%s' on '%s' returned %d columns and %d rows of data when "
                                        "none was expected.", cmd.c_str(), name(), cols, rows);
        }
    }
    else
    {
        if (errmsg_out)
        {
            *errmsg_out = string_printf("Query '%s' failed on '%s': '%s' (%i).",
                                        cmd.c_str(), name(), mysql_error(conn), mysql_errno(conn));
        }
        if (errno_out)
        {
            *errno_out = mysql_errno(conn);
        }
    }
    return rval;
}

bool MariaDBServer::execute_cmd(const std::string& cmd, std::string* errmsg_out)
{
    return execute_cmd_ex(cmd, QueryRetryMode::ENABLED, errmsg_out);
}

bool MariaDBServer::execute_cmd_no_retry(const std::string& cmd,
                                         std::string* errmsg_out, unsigned int* errno_out)
{
    return execute_cmd_ex(cmd, QueryRetryMode::DISABLED, errmsg_out, errno_out);
}

/**
 * Execute a query which does not return data. If the query fails because of a network error
 * (e.g. Connector-C timeout), automatically retry the query until time is up. Uses max_statement_time
 * when available to ensure no lingering timed out commands are left on the server.
 *
 * @param cmd The query to execute. Should be a query with a predictable effect even when retried or
 * ran several times.
 * @param time_limit How long to retry. This does not overwrite the connector-c timeouts which are always
 * respected.
 * @param errmsg_out Error output
 * @return True, if successful.
 */
bool MariaDBServer::execute_cmd_time_limit(const std::string& cmd, maxbase::Duration time_limit,
                                           std::string* errmsg_out)
{
    StopWatch timer;
    string max_stmt_time;
    int connector_timeout = -1;
    if (m_capabilities.max_statement_time)
    {
        MXB_AT_DEBUG(int rv = ) mysql_get_optionv(m_server_base->con, MYSQL_OPT_READ_TIMEOUT,
                                                  &connector_timeout);
        mxb_assert(rv == 0);
        if (connector_timeout > 0)
        {
            max_stmt_time = string_printf("SET STATEMENT max_statement_time=%i FOR ", connector_timeout);
        }
    }

    const string command = max_stmt_time + cmd;
    // If a query lasts less than 1s, sleep so that at most 1 query/s is sent.
    // This prevents busy-looping when faced with some network errors.
    const Duration min_query_time(1.0);

    // Even if time is up, try at least once.
    bool cmd_success = false;
    bool keep_trying = true;
    while (!cmd_success && keep_trying)
    {
        StopWatch query_timer;
        string error_msg;
        unsigned int errornum = 0;
        cmd_success = execute_cmd_no_retry(command, &error_msg, &errornum);
        auto query_time = query_timer.lap();

        // Check if there is time to retry.
        Duration time_remaining = time_limit - timer.split();
        bool non_fatal_connector_err = mxs_mysql_is_net_error(errornum);
        keep_trying = (time_remaining.secs() > 0)
<<<<<<< HEAD
            // either a connector-c timeout
            && (maxsql::mysql_is_net_error(errornum)
                // or query was interrupted by max_statement_time.
                || (!cmd_prefix.empty() && errornum == ER_STATEMENT_TIMEOUT));
=======
            // Either a connector-c timeout or query was interrupted by max_statement_time.
            && (non_fatal_connector_err || (!max_stmt_time.empty() && errornum == ER_STATEMENT_TIMEOUT));

>>>>>>> c8078c99
        if (!cmd_success)
        {
            if (keep_trying)
            {
                string retrying = string_printf("Retrying with %.1f seconds left.", time_remaining.secs());
                if (non_fatal_connector_err)
                {
                    MXS_WARNING("%s %s", error_msg.c_str(), retrying.c_str());
                }
                else
                {
                    // Timed out because of max_statement_time.
                    MXS_WARNING("Query '%s' timed out on '%s'. %s",
                                command.c_str(), name(), retrying.c_str());
                }

                if (query_time < min_query_time)
                {
                    Duration query_sleep = min_query_time - query_time;
                    Duration this_sleep = MXS_MIN(time_remaining, query_sleep);
                    std::this_thread::sleep_for(this_sleep);
                }
            }
            else if (errmsg_out)
            {
                *errmsg_out = error_msg; // The error string already has all required info.
            }
        }
    }
    return cmd_success;
}

bool MariaDBServer::do_show_slave_status(string* errmsg_out)
{
    unsigned int columns = 0;
    string query;
    bool all_slaves_status = false;
    if (m_srv_type == server_type::CLUSTRIX)
    {
        return false;
    }
    else if (m_capabilities.gtid || m_srv_type == server_type::BINLOG_ROUTER)
    {
        // Versions with gtid also support the extended slave status query.
        columns = 42;
        all_slaves_status = true;
        query = "SHOW ALL SLAVES STATUS;";
    }
    else if (m_capabilities.basic_support)
    {
        columns = 40;
        query = "SHOW SLAVE STATUS;";
    }
    else
    {
        mxb_assert(!true);      // This method should not be called for versions < 5.5
        return false;
    }

    auto result = execute_query(query, errmsg_out);
    if (result.get() == NULL)
    {
        return false;
    }
    else if (result->get_col_count() < columns)
    {
        MXS_ERROR("'%s' returned less than the expected amount of columns. Expected %u columns, "
                  "got %" PRId64 ".",
                  query.c_str(),
                  columns,
                  result->get_col_count());
        return false;
    }

    // Fields common to all server versions
    auto i_master_host = result->get_col_index("Master_Host");
    auto i_master_port = result->get_col_index("Master_Port");
    auto i_slave_io_running = result->get_col_index("Slave_IO_Running");
    auto i_slave_sql_running = result->get_col_index("Slave_SQL_Running");
    auto i_master_server_id = result->get_col_index("Master_Server_Id");
    auto i_last_io_errno = result->get_col_index("Last_IO_Errno");
    auto i_last_io_error = result->get_col_index("Last_IO_Error");
    auto i_last_sql_error = result->get_col_index("Last_SQL_Error");
    auto i_seconds_behind_master = result->get_col_index("Seconds_Behind_Master");

    const char INVALID_DATA[] = "'%s' returned invalid data.";
    if (i_master_host < 0 || i_master_port < 0 || i_slave_io_running < 0 || i_slave_sql_running < 0
        || i_master_server_id < 0 || i_last_io_errno < 0 || i_last_io_error < 0 || i_last_sql_error < 0
        || i_seconds_behind_master < 0)
    {
        MXS_ERROR(INVALID_DATA, query.c_str());
        return false;
    }

    int64_t i_connection_name = -1, i_slave_rec_hbs = -1, i_slave_hb_period = -1;
    int64_t i_using_gtid = -1, i_gtid_io_pos = -1;
    if (all_slaves_status)
    {
        i_connection_name = result->get_col_index("Connection_name");
        i_slave_rec_hbs = result->get_col_index("Slave_received_heartbeats");
        i_slave_hb_period = result->get_col_index("Slave_heartbeat_period");
        i_using_gtid = result->get_col_index("Using_Gtid");
        i_gtid_io_pos = result->get_col_index("Gtid_IO_Pos");
        if (i_connection_name < 0 || i_slave_rec_hbs < 0 || i_slave_hb_period < 0
            || i_using_gtid < 0 || i_gtid_io_pos < 0)
        {
            MXS_ERROR(INVALID_DATA, query.c_str());
            return false;
        }
    }

    SlaveStatusArray slave_status_new;
    bool parse_error = false;
    while (result->next_row())
    {
        SlaveStatus new_row;
        new_row.owning_server = name();
        new_row.master_host = result->get_string(i_master_host);
        new_row.master_port = result->get_int(i_master_port);
        string last_io_error = result->get_string(i_last_io_error);
        string last_sql_error = result->get_string(i_last_sql_error);
        new_row.last_error = !last_io_error.empty() ? last_io_error : last_sql_error;

        new_row.slave_io_running =
            SlaveStatus::slave_io_from_string(result->get_string(i_slave_io_running));
        new_row.slave_sql_running = (result->get_string(i_slave_sql_running) == "Yes");
        new_row.master_server_id = result->get_int(i_master_server_id);

        // If slave connection is stopped, the value given by the backend is null.
        if (result->field_is_null(i_seconds_behind_master))
        {
            new_row.seconds_behind_master = SERVER::RLAG_UNDEFINED;
        }
        else
        {
            // Seconds_Behind_Master is actually uint64, but it will take a long time until it goes over
            // int64 limit.
            new_row.seconds_behind_master = result->get_int(i_seconds_behind_master);
        }

        if (all_slaves_status)
        {
            new_row.name = result->get_string(i_connection_name);
            new_row.received_heartbeats = result->get_int(i_slave_rec_hbs);

            string using_gtid = result->get_string(i_using_gtid);
            string gtid_io_pos = result->get_string(i_gtid_io_pos);
            if (!gtid_io_pos.empty() && (using_gtid == "Current_Pos" || using_gtid == "Slave_Pos"))
            {
                new_row.gtid_io_pos = GtidList::from_string(gtid_io_pos);
            }
        }

        // If parsing fails, discard all query results.
        if (result->error())
        {
            parse_error = true;
            MXB_ERROR("Query '%s' returned invalid data: %s", query.c_str(), result->error_string().c_str());
            break;
        }

        // Before adding this row to the SlaveStatus array, compare the row to the one from the previous
        // monitor tick and fill in the last pieces of data.
        auto old_row = sstatus_find_previous_row(new_row, slave_status_new.size());
        if (old_row)
        {
            // When the new row was created, 'last_data_time' was set to the current time. If it seems
            // like the slave is not receiving data from the master, set the time to the one
            // in the previous monitor tick.
            if (new_row.received_heartbeats == old_row->received_heartbeats
                && new_row.gtid_io_pos == old_row->gtid_io_pos)
            {
                new_row.last_data_time = old_row->last_data_time;
            }
        }

        // Finally, set the connection status.
        if (new_row.slave_io_running == SlaveStatus::SLAVE_IO_YES)
        {
            mxb_assert(new_row.master_server_id > 0);
            new_row.seen_connected = true;
        }
        else if (new_row.slave_io_running == SlaveStatus::SLAVE_IO_CONNECTING && old_row)
        {
            // Old connection data found. Even in this case the server id:s could be wrong if the
            // slave connection was cleared and remade between monitor loops.
            if (new_row.master_server_id == old_row->master_server_id && old_row->seen_connected)
            {
                new_row.seen_connected = true;
            }
        }

        // Row complete, add it to the array.
        slave_status_new.push_back(new_row);
    }

    if (!parse_error)
    {
        // Compare the previous array to the new one.
        if (!sstatus_array_topology_equal(slave_status_new))
        {
            m_topology_changed = true;
        }

        // Always write to m_slave_status. Even if the new status is equal by topology,
        // gtid:s etc may have changed.
        m_slave_status = std::move(slave_status_new);
    }

    return !parse_error;
}

bool MariaDBServer::update_gtids(string* errmsg_out)
{
    static const string query = "SELECT @@gtid_current_pos, @@gtid_binlog_pos;";
    const int i_current_pos = 0;
    const int i_binlog_pos = 1;

    bool rval = false;
    auto result = execute_query(query, errmsg_out);
    if (result.get() != NULL)
    {
        rval = true;
        if (result->next_row())
        {
            // Query returned at least some data.
            auto current_str = result->get_string(i_current_pos);
            auto binlog_str = result->get_string(i_binlog_pos);
            if (current_str.empty())
            {
                m_gtid_current_pos = GtidList();
            }
            else
            {
                m_gtid_current_pos = GtidList::from_string(current_str);
            }

            if (binlog_str.empty())
            {
                m_gtid_binlog_pos = GtidList();
            }
            else
            {
                m_gtid_binlog_pos = GtidList::from_string(binlog_str);
            }
        }
        else
        {
            // Query succeeded but returned 0 rows. This means that the server has no gtid:s.
            m_gtid_current_pos = GtidList();
            m_gtid_binlog_pos = GtidList();
        }
    } // If query failed, do not update gtid:s.
    return rval;
}

bool MariaDBServer::update_replication_settings(std::string* errmsg_out)
{
    const string query = "SELECT @@gtid_strict_mode, @@log_bin, @@log_slave_updates;";
    bool rval = false;

    auto result = execute_query(query, errmsg_out);
    if (result.get() != NULL && result->next_row())
    {
        rval = true;
        m_rpl_settings.gtid_strict_mode = result->get_bool(0);
        m_rpl_settings.log_bin = result->get_bool(1);
        m_rpl_settings.log_slave_updates = result->get_bool(2);
    }
    return rval;
}

bool MariaDBServer::read_server_variables(string* errmsg_out)
{
    const string query_no_gtid = "SELECT @@global.server_id, @@read_only;";
    const string query_with_gtid = "SELECT @@global.server_id, @@read_only, @@global.gtid_domain_id;";
    const bool use_gtid = m_capabilities.gtid;
    const string& query = use_gtid ? query_with_gtid : query_no_gtid;

    int i_id = 0;
    int i_ro = 1;
    int i_domain = 2;
    bool rval = false;
    auto result = execute_query(query, errmsg_out);
    if (result != nullptr)
    {
        if (!result->next_row())
        {
            // This should not really happen, means that server is buggy.
            *errmsg_out = string_printf("Query '%s' did not return any rows.", query.c_str());
        }
        else
        {
            int64_t server_id_parsed = result->get_int(i_id);
            bool read_only_parsed = result->get_bool(i_ro);
            int64_t domain_id_parsed = GTID_DOMAIN_UNKNOWN;
            if (use_gtid)
            {
                domain_id_parsed = result->get_int(i_domain);
            }

            if (result->error())
            {
                // This is unlikely as well.
                *errmsg_out = string_printf("Query '%s' returned invalid data: %s",
                                            query.c_str(), result->error_string().c_str());
            }
            else
            {
                // All values parsed and within expected limits.
                rval = true;
                if (server_id_parsed != m_server_id)
                {
                    m_server_id = server_id_parsed;
                    m_topology_changed = true;
                }
                m_server_base->server->node_id = server_id_parsed;

                if (read_only_parsed != m_read_only)
                {
                    m_read_only = read_only_parsed;
                    m_topology_changed = true;
                }

                m_gtid_domain_id = domain_id_parsed;
            }

        }
    }
    return rval;
}

void MariaDBServer::warn_replication_settings() const
{
    const char* servername = name();
    if (m_rpl_settings.gtid_strict_mode == false)
    {
        const char NO_STRICT[] =
            "Slave '%s' has gtid_strict_mode disabled. Enabling this setting is recommended. "
            "For more information, see https://mariadb.com/kb/en/library/gtid/#gtid_strict_mode";
        MXS_WARNING(NO_STRICT, servername);
    }
    if (m_rpl_settings.log_slave_updates == false)
    {
        const char NO_SLAVE_UPDATES[] =
            "Slave '%s' has log_slave_updates disabled. It is a valid candidate but replication "
            "will break for lagging slaves if '%s' is promoted.";
        MXS_WARNING(NO_SLAVE_UPDATES, servername, servername);
    }
}

bool MariaDBServer::catchup_to_master(GeneralOpData& op, const GtidList& target)
{
    /* Prefer to use gtid_binlog_pos, as that is more reliable. But if log_slave_updates is not on,
     * use gtid_current_pos. */
    const bool use_binlog_pos = m_rpl_settings.log_bin && m_rpl_settings.log_slave_updates;
    bool time_is_up = false;    // Check at least once.
    bool gtid_reached = false;
    bool error = false;
    json_t** error_out = op.error_out;

    Duration sleep_time(0.2);   // How long to sleep before next iteration. Incremented slowly.
    StopWatch timer;

    while (!time_is_up && !gtid_reached && !error)
    {
        string error_msg;
        if (update_gtids(&error_msg))
        {
            const GtidList& compare_to = use_binlog_pos ? m_gtid_binlog_pos : m_gtid_current_pos;
            if (target.events_ahead(compare_to, GtidList::MISSING_DOMAIN_IGNORE) == 0)
            {
                gtid_reached = true;
            }
            else
            {
                // Query was successful but target gtid not yet reached. Check how much time left.
                op.time_remaining -= timer.lap();
                if (op.time_remaining.secs() > 0)
                {
                    // Sleep for a moment, then try again.
                    Duration this_sleep = MXS_MIN(sleep_time, op.time_remaining);
                    std::this_thread::sleep_for(this_sleep);
                    sleep_time += Duration(0.1);    // Sleep a bit more next iteration.
                }
                else
                {
                    time_is_up = true;
                }
            }
        }
        else
        {
            error = true;
            PRINT_MXS_JSON_ERROR(error_out, "Failed to update gtid on '%s' while waiting for catchup: %s",
                                 name(), error_msg.c_str());
        }
    }

    if (!error && !gtid_reached)
    {
        PRINT_MXS_JSON_ERROR(error_out, "Slave catchup timed out on slave '%s'.", name());
    }
    return gtid_reached;
}

bool MariaDBServer::binlog_on() const
{
    return m_rpl_settings.log_bin;
}

bool MariaDBServer::is_master() const
{
    return status_is_master(m_server_base->pending_status);
}

bool MariaDBServer::is_slave() const
{
    return status_is_slave(m_server_base->pending_status);
}

bool MariaDBServer::is_slave_of_ext_master() const
{
    return status_is_slave_of_ext_master(m_server_base->pending_status);
}

bool MariaDBServer::is_usable() const
{
    return status_is_usable(m_server_base->pending_status);
}

bool MariaDBServer::is_running() const
{
    return status_is_running(m_server_base->pending_status);
}

bool MariaDBServer::is_down() const
{
    return status_is_down(m_server_base->pending_status);
}

bool MariaDBServer::is_in_maintenance() const
{
    return status_is_in_maint(m_server_base->pending_status);
}

bool MariaDBServer::is_relay_master() const
{
    return status_is_relay(m_server_base->pending_status);
}

bool MariaDBServer::is_low_on_disk_space() const
{
    return status_is_disk_space_exhausted(m_server_base->pending_status);
}

bool MariaDBServer::has_status(uint64_t bits) const
{
    return (m_server_base->pending_status & bits) == bits;
}

bool MariaDBServer::had_status(uint64_t bits) const
{
    return (m_server_base->mon_prev_status & bits) == bits;
}

bool MariaDBServer::is_read_only() const
{
    return m_read_only;
}

const char* MariaDBServer::name() const
{
    return m_server_base->server->name();
}

string MariaDBServer::diagnostics() const
{
    // Format strings.
    const char fmt_string[] = "%-23s %s\n";
    const char fmt_int[] = "%-23s %i\n";
    const char fmt_int64[] = "%-23s %" PRIi64 "\n";

    string rval;
    rval += string_printf(fmt_string, "Server:", name());
    rval += string_printf(fmt_int64, "Server ID:", m_server_id);
    rval += string_printf(fmt_string, "Read only:", (m_read_only ? "Yes" : "No"));
    if (!m_gtid_current_pos.empty())
    {
        rval += string_printf(fmt_string, "Gtid current position:", m_gtid_current_pos.to_string().c_str());
    }
    if (!m_gtid_binlog_pos.empty())
    {
        rval += string_printf(fmt_string, "Gtid binlog position:", m_gtid_binlog_pos.to_string().c_str());
    }
    if (m_node.cycle != NodeData::CYCLE_NONE)
    {
        rval += string_printf(fmt_int, "Master group:", m_node.cycle);
    }

    rval += (m_slave_status.empty() ? "No slave connections\n" : "Slave connections:\n");
    for (const SlaveStatus& sstatus : m_slave_status)
    {
        rval += sstatus.to_string() + "\n";
    }
    return rval;
}

json_t* MariaDBServer::to_json() const
{
    json_t* result = json_object();
    json_object_set_new(result, "name", json_string(name()));
    json_object_set_new(result, "server_id", json_integer(m_server_id));
    json_object_set_new(result, "read_only", json_boolean(m_read_only));

    json_object_set_new(result,
                        "gtid_current_pos",
                        m_gtid_current_pos.empty() ? json_null() :
                        json_string(m_gtid_current_pos.to_string().c_str()));

    json_object_set_new(result,
                        "gtid_binlog_pos",
                        m_gtid_binlog_pos.empty() ? json_null() :
                        json_string(m_gtid_binlog_pos.to_string().c_str()));

    json_object_set_new(result,
                        "master_group",
                        (m_node.cycle == NodeData::CYCLE_NONE) ? json_null() : json_integer(m_node.cycle));

    json_t* slave_connections = json_array();
    for (const auto& sstatus : m_slave_status)
    {
        json_array_append_new(slave_connections, sstatus.to_json());
    }
    json_object_set_new(result, "slave_connections", slave_connections);
    return result;
}

bool MariaDBServer::can_replicate_from(MariaDBServer* master, string* reason_out)
{
    mxb_assert(reason_out);
    mxb_assert(is_usable()); // The server must be running.

    bool can_replicate = false;
    if (m_gtid_current_pos.empty())
    {
        *reason_out = string_printf("'%s' does not have a valid gtid_current_pos.", name());
    }
    else if (master->m_gtid_binlog_pos.empty())
    {
        *reason_out = string_printf("'%s' does not have a valid gtid_binlog_pos.", master->name());
    }
    else
    {
        can_replicate = m_gtid_current_pos.can_replicate_from(master->m_gtid_binlog_pos);
        if (!can_replicate)
        {
            *reason_out = string_printf("gtid_current_pos of '%s' (%s) is incompatible with "
                                        "gtid_binlog_pos of '%s' (%s).",
                                        name(), m_gtid_current_pos.to_string().c_str(),
                                        master->name(), master->m_gtid_binlog_pos.to_string().c_str());
        }
    }
    return can_replicate;
}

bool MariaDBServer::redirect_one_slave(const string& change_cmd)
{
    bool success = false;
    MYSQL* slave_conn = m_server_base->con;
    const char* query = "STOP SLAVE;";
    if (mxs_mysql_query(slave_conn, query) == 0)
    {
        query = "RESET SLAVE;";     // To erase any old I/O or SQL errors
        if (mxs_mysql_query(slave_conn, query) == 0)
        {
            query = "CHANGE MASTER TO ...";     // Don't show the real query as it contains a password.
            if (mxs_mysql_query(slave_conn, change_cmd.c_str()) == 0)
            {
                query = "START SLAVE;";
                if (mxs_mysql_query(slave_conn, query) == 0)
                {
                    success = true;
                    MXS_NOTICE("Slave '%s' redirected to new master.", name());
                }
            }
        }
    }

    if (!success)
    {
        MXS_WARNING("Slave '%s' redirection failed: '%s'. Query: '%s'.",
                    name(), mysql_error(slave_conn), query);
    }
    return success;
}

bool MariaDBServer::run_sql_from_file(const string& path, json_t** error_out)
{
    MYSQL* conn = m_server_base->con;
    bool error = false;
    std::ifstream sql_file(path);
    if (sql_file.is_open())
    {
        MXS_NOTICE("Executing sql queries from file '%s' on server '%s'.", path.c_str(), name());
        int lines_executed = 0;

        while (!sql_file.eof() && !error)
        {
            string line;
            std::getline(sql_file, line);
            if (sql_file.bad())
            {
                PRINT_MXS_JSON_ERROR(error_out,
                                     "Error when reading sql text file '%s': '%s'.",
                                     path.c_str(),
                                     mxs_strerror(errno));
                error = true;
            }
            // Skip empty lines and comment lines
            else if (!line.empty() && line[0] != '#')
            {
                if (mxs_mysql_query(conn, line.c_str()) == 0)
                {
                    lines_executed++;
                    // Discard results if any.
                    MYSQL_RES* res = mysql_store_result(conn);
                    if (res != NULL)
                    {
                        mysql_free_result(res);
                    }
                }
                else
                {
                    PRINT_MXS_JSON_ERROR(error_out,
                                         "Failed to execute sql from text file '%s'. Query: '%s'. "
                                         "Error: '%s'.",
                                         path.c_str(),
                                         line.c_str(),
                                         mysql_error(conn));
                    error = true;
                }
            }
        }
        MXS_NOTICE("%d queries executed successfully.", lines_executed);
    }
    else
    {
        PRINT_MXS_JSON_ERROR(error_out, "Could not open sql text file '%s'.", path.c_str());
        error = true;
    }
    return !error;
}

void MariaDBServer::monitor_server()
{
    string errmsg;
    bool query_ok = false;
    /* Query different things depending on server version/type. */
    if (m_srv_type == server_type::BINLOG_ROUTER)
    {
        // TODO: Add special version of server variable query.
        query_ok = update_slave_status(&errmsg);
    }
    else if (m_capabilities.basic_support)
    {
        query_ok = read_server_variables(&errmsg) && update_slave_status(&errmsg);
        if (query_ok && m_capabilities.gtid)
        {
            query_ok = update_gtids(&errmsg);
        }
        if (query_ok && m_query_events)
        {
            query_ok = update_enabled_events();
        }
    }
    else
    {
        // Not a binlog server and no normal support, don't update.
        query_ok = true;
    }

    if (query_ok)
    {
        m_print_update_errormsg = true;
    }
    /* If one of the queries ran to an error, print the error message, assuming it hasn't already been
     * printed. Some really unlikely errors won't produce an error message, but these are visible in other
     * ways. */
    else if (!errmsg.empty() && m_print_update_errormsg)
    {
        MXS_WARNING("Error during monitor update of server '%s': %s", name(), errmsg.c_str());
        m_print_update_errormsg = false;
    }
    return;
}

/**
 * Update slave status of the server.
 *
 * @param errmsg_out Where to store an error message if query fails. Can be null.
 * @return True on success
 */
bool MariaDBServer::update_slave_status(string* errmsg_out)
{
    bool rval = do_show_slave_status(errmsg_out);
    if (rval)
    {
        /** Store master_id of current node. */
        m_server_base->server->master_id = !m_slave_status.empty() ?
            m_slave_status[0].master_server_id : SERVER_ID_UNKNOWN;
    }
    return rval;
}

void MariaDBServer::update_server_version()
{
    auto conn = m_server_base->con;
    auto srv = m_server_base->server;
    mxs_mysql_update_server_version(srv, conn);

    m_srv_type = server_type::UNKNOWN; // TODO: Use type information in SERVER directly
    auto base_server_type = srv->type();
    MYSQL_RES* result;
    if (base_server_type == SERVER::Type::CLUSTRIX)
    {
        m_srv_type = server_type::CLUSTRIX;
    }
    // Check whether this server is a MaxScale Binlog Server.
    else if (mxs_mysql_query(conn, "SELECT @@maxscale_version") == 0
             && (result = mysql_store_result(conn)) != NULL)
    {
        m_srv_type = server_type::BINLOG_ROUTER;
        mysql_free_result(result);
    }
    else
    {
        /* Not a binlog server, check version number and supported features. */
        m_srv_type = server_type::NORMAL;
        m_capabilities = Capabilities();
        SERVER::Version info = srv->version();
        auto major = info.major;
        auto minor = info.minor;
        auto patch = info.patch;
        // MariaDB/MySQL 5.5 is the oldest supported version. MySQL 6 and later are treated as 5.5.
        if ((major == 5 && minor >= 5) || major > 5)
        {
            m_capabilities.basic_support = true;
            // For more specific features, at least MariaDB 10.X is needed.
            if (base_server_type == SERVER::Type::MARIADB && major >= 10)
            {
                // 10.0.2 or 10.1.X or greater than 10
                if (((minor == 0 && patch >= 2)  || minor >= 1) || major > 10)
                {
                    m_capabilities.gtid = true;
                }
                // 10.1.2 (10.1.1 has limited support, not enough) or 10.2.X or greater than 10
                if (((minor == 1 && patch >= 2)  || minor >= 2) || major > 10)
                {
                    m_capabilities.max_statement_time = true;
                }
            }
        }
        else
        {
            MXS_ERROR("MariaDB/MySQL version of '%s' (%s) is less than 5.5, which is not supported. "
                      "The server is ignored by the monitor.", name(), srv->version_string().c_str());
        }
    }
}

void MariaDBServer::check_permissions()
{
    // Test with a typical query to make sure the monitor has sufficient permissions.
    const string query = "SHOW SLAVE STATUS;";
    string err_msg;
    auto result = execute_query(query, &err_msg);

    if (result.get() == NULL)
    {
        /* In theory, this could be due to other errors as well, but that is quite unlikely since the
         * connection was just checked. The end result is in any case that the server is not updated,
         * and that this test is retried next round. */
        set_status(SERVER_AUTH_ERROR);
        // Only print error if last round was ok.
        if (!had_status(SERVER_AUTH_ERROR))
        {
            MXS_WARNING("Error during monitor permissions test for server '%s': %s", name(), err_msg.c_str());
        }
    }
    else
    {
        clear_status(SERVER_AUTH_ERROR);
    }
}

void MariaDBServer::clear_status(uint64_t bits)
{
    monitor_clear_pending_status(m_server_base, bits);
}

void MariaDBServer::set_status(uint64_t bits)
{
    monitor_set_pending_status(m_server_base, bits);
}

/**
 * Compare if the given slave status array is equal to the one stored in the MariaDBServer.
 * Only compares the parts relevant for building replication topology: slave IO/SQL state,
 * host:port and master server id:s. When unsure, return false. This must match
 * 'build_replication_graph()' in the monitor class.
 *
 * @param new_slave_status Right hand side
 * @return True if equal
 */
bool MariaDBServer::sstatus_array_topology_equal(const SlaveStatusArray& new_slave_status)
{
    bool rval = true;
    const SlaveStatusArray& old_slave_status = m_slave_status;
    if (old_slave_status.size() != new_slave_status.size())
    {
        rval = false;
    }
    else
    {
        for (size_t i = 0; i < old_slave_status.size(); i++)
        {
            const auto new_row = new_slave_status[i];
            const auto old_row = old_slave_status[i];
            // Strictly speaking, the following should depend on the 'assume_unique_hostnames',
            // but the situations it would make a difference are so rare they can be ignored.
            if (new_row.slave_io_running != old_row.slave_io_running
                || new_row.slave_sql_running != old_row.slave_sql_running
                || new_row.master_host != old_row.master_host || new_row.master_port != old_row.master_port
                || new_row.master_server_id != old_row.master_server_id)
            {
                rval = false;
                break;
            }
        }
    }
    return rval;
}

/**
 * Check the slave status array stored in the MariaDBServer and find the row matching the connection in
 * 'search_row'.
 *
 * @param search_row What connection to search for
 * @param guess_ind Index where the search row could be located at. If incorrect, the array is searched.
 * @return The found row or NULL if not found
 */
const SlaveStatus* MariaDBServer::sstatus_find_previous_row(const SlaveStatus& search_row, size_t guess_ind)
{
    // Helper function. Checks if the connection in the new row is to the same server than in the old row.
    auto compare_rows = [](const SlaveStatus& lhs, const SlaveStatus& rhs) -> bool {
            return rhs.master_host == lhs.master_host && rhs.master_port == lhs.master_port;
        };

    // Usually the same slave connection can be found from the same index than in the previous slave
    // status array, but this is not 100% (e.g. dba has just added a new connection).
    const SlaveStatus* rval = NULL;
    if (guess_ind < m_slave_status.size() && compare_rows(m_slave_status[guess_ind], search_row))
    {
        rval = &m_slave_status[guess_ind];
    }
    else
    {
        // The correct connection was not found where it should have been. Try looping.
        for (const SlaveStatus& old_row : m_slave_status)
        {
            if (compare_rows(old_row, search_row))
            {
                rval = &old_row;
                break;
            }
        }
    }
    return rval;
}

bool MariaDBServer::can_be_demoted_switchover(string* reason_out)
{
    bool demotable = false;
    string reason;
    string query_error;

    if (!is_usable())
    {
        reason = "it is not running or it is in maintenance.";
    }
    else if (!update_replication_settings(&query_error))
    {
        reason = string_printf("it could not be queried: %s", query_error.c_str());
    }
    else if (!binlog_on())
    {
        reason = "its binary log is disabled.";
    }
    else if (!is_master() && !m_rpl_settings.log_slave_updates)
    {
        // This means that gtid_binlog_pos cannot be trusted.
        // TODO: reduce dependency on gtid_binlog_pos to get rid of this requirement
        reason = "it is not the master and log_slave_updates is disabled.";
    }
    else if (m_gtid_binlog_pos.empty())
    {
        reason = "it does not have a 'gtid_binlog_pos'.";
    }
    else
    {
        demotable = true;
    }

    if (!demotable && reason_out)
    {
        *reason_out = reason;
    }
    return demotable;
}

bool MariaDBServer::can_be_demoted_failover(string* reason_out)
{
    bool demotable = false;
    string reason;

    if (is_master())
    {
        reason = "it is a running master.";
    }
    else if (is_running())
    {
        reason = "it is running.";
    }
    else if (m_gtid_binlog_pos.empty())
    {
        reason = "it does not have a 'gtid_binlog_pos'.";
    }
    else
    {
        demotable = true;
    }

    if (!demotable && reason_out)
    {
        *reason_out = reason;
    }
    return demotable;
}

bool MariaDBServer::can_be_promoted(OperationType op, const MariaDBServer* demotion_target,
                                    string* reason_out)
{
    bool promotable = false;
    string reason;
    string query_error;

    auto sstatus = slave_connection_status(demotion_target);
    if (is_master())
    {
        reason = "it is already the master.";
    }
    else if (!is_usable())
    {
        reason = "it is down or in maintenance.";
    }
    else if (op == OperationType::SWITCHOVER && is_low_on_disk_space())
    {
        // Failover promotion with low disk space is allowed since it's better than nothing.
        reason = "it is low on disk space.";
    }
    else if (sstatus == NULL)
    {
        reason = string_printf("it is not replicating from '%s'.", demotion_target->name());
    }
    else if (sstatus->gtid_io_pos.empty())
    {
        reason = string_printf("its slave connection to '%s' is not using gtid.", demotion_target->name());
    }
    else if (op == OperationType::SWITCHOVER && sstatus->slave_io_running != SlaveStatus::SLAVE_IO_YES)
    {
        reason = string_printf("its slave connection to '%s' is broken.", demotion_target->name());
    }
    else if (!update_replication_settings(&query_error))
    {
        reason = string_printf("it could not be queried: %s", query_error.c_str());
    }
    else if (!binlog_on())
    {
        reason = "its binary log is disabled.";
    }
    else
    {
        promotable = true;
    }

    if (!promotable && reason_out)
    {
        *reason_out = reason;
    }
    return promotable;
}

const SlaveStatus* MariaDBServer::slave_connection_status(const MariaDBServer* target) const
{
    // The slave node may have several slave connections, need to find the one that is
    // connected to the parent. TODO: Use the information gathered in 'build_replication_graph'
    // to skip this function, as the contents are very similar.
    const SlaveStatus* rval = NULL;
    if (m_assume_unique_hostnames)
    {
        // Can simply compare host:port.
        SERVER* target_srv = target->m_server_base->server;
        string target_host = target_srv->address;
        int target_port = target_srv->port;
        for (const SlaveStatus& ss : m_slave_status)
        {
            if (ss.master_host == target_host && ss.master_port == target_port &&
                ss.slave_sql_running && ss.slave_io_running != SlaveStatus::SLAVE_IO_NO)
            {
                rval = &ss;
                break;
            }
        }
    }
    else
    {
        // Compare server id:s instead. If the master's id is wrong (e.g. never updated) this gives a
        // wrong result. Also gives wrong result if monitor has never seen the slave connection in the
        // connected state.
        auto target_id = target->m_server_id;
        for (const SlaveStatus& ss : m_slave_status)
        {
            auto master_id = ss.master_server_id;
            if (master_id > 0 && master_id == target_id && ss.slave_sql_running && ss.seen_connected
                && ss.slave_io_running != SlaveStatus::SLAVE_IO_NO)
            {
                rval = &ss;
                break;
            }
        }
    }
    return rval;
}

const SlaveStatus* MariaDBServer::slave_connection_status_host_port(const MariaDBServer* target) const
{
    string target_host = target->m_server_base->server->address;
    int target_port = target->m_server_base->server->port;
    for (const SlaveStatus& ss : m_slave_status)
    {
        if (ss.master_host == target_host && ss.master_port == target_port)
        {
            return &ss;
        }
    }
    return NULL;
}

bool MariaDBServer::enable_events(const EventNameSet& event_names, json_t** error_out)
{
    int found_disabled_events = 0;
    int events_enabled = 0;

    // Helper function which enables a disabled event if that event name is found in the events-set.
    ManipulatorFunc enabler = [this, event_names, &found_disabled_events, &events_enabled](
            const EventInfo& event, json_t** error_out) {
        if (event_names.count(event.name) > 0
            && (event.status == "SLAVESIDE_DISABLED" || event.status == "DISABLED"))
        {
            found_disabled_events++;
            if (alter_event(event, "ENABLE", error_out))
            {
                events_enabled++;
            }
        }
    };

    bool rval = false;
    if (events_foreach(enabler, error_out))
    {
        if (found_disabled_events > 0)
        {
            warn_event_scheduler();
        }
        if (found_disabled_events == events_enabled)
        {
            rval = true;
        }
    }
    return rval;
}

bool MariaDBServer::disable_events(BinlogMode binlog_mode, json_t** error_out)
{
    int found_enabled_events = 0;
    int events_disabled = 0;
    // Helper function which disables an enabled event.
    ManipulatorFunc disabler = [this, &found_enabled_events, &events_disabled](const EventInfo& event,
                                                                               json_t** error_out) {
            if (event.status == "ENABLED")
            {
                found_enabled_events++;
                if (alter_event(event, "DISABLE ON SLAVE", error_out))
                {
                    events_disabled++;
                }
            }
        };

    // If the server is rejoining the cluster, no events may be added to binlog. The ALTER EVENT query
    // itself adds events. To prevent this, disable the binlog for this method.
    string error_msg;
    if (binlog_mode == BinlogMode::BINLOG_OFF)
    {
        if (!execute_cmd("SET @@session.sql_log_bin=0;", &error_msg))
        {
            const char FMT[] = "Could not disable session binlog on '%s': %s Server events not disabled.";
            PRINT_MXS_JSON_ERROR(error_out, FMT, name(), error_msg.c_str());
            return false;
        }
    }

    bool rval = false;
    if (events_foreach(disabler, error_out))
    {
        if (found_enabled_events > 0)
        {
            warn_event_scheduler();
        }
        if (found_enabled_events == events_disabled)
        {
            rval = true;
        }
    }

    if (binlog_mode == BinlogMode::BINLOG_OFF)
    {
        // Failure in re-enabling the session binlog doesn't really matter because we don't want the monitor
        // generating binlog events anyway.
        execute_cmd("SET @@session.sql_log_bin=1;");
    }
    return rval;
    // TODO: For better error handling, this function should try to re-enable any disabled events if a later
    // disable fails.
}

/**
 * Print a warning if the event scheduler is off.
 */
void MariaDBServer::warn_event_scheduler()
{
    string error_msg;
    const string scheduler_query = "SELECT * FROM information_schema.PROCESSLIST "
                                   "WHERE User = 'event_scheduler' AND Command = 'Daemon';";
    auto proc_list = execute_query(scheduler_query, &error_msg);
    if (proc_list.get() == NULL)
    {
        MXS_ERROR("Could not query the event scheduler status of '%s': %s", name(), error_msg.c_str());
    }
    else
    {
        if (proc_list->get_row_count() < 1)
        {
            // This is ok, though unexpected since events were found.
            MXS_WARNING("Event scheduler is inactive on '%s' although events were found.", name());
        }
    }
}

/**
 * Run the manipulator function on every server event.
 *
 * @param func The manipulator function
 * @param error_out Error output
 * @return True if event information could be read from information_schema.EVENTS. The return value does not
 * depend on the manipulator function.
 */
bool MariaDBServer::events_foreach(ManipulatorFunc& func, json_t** error_out)
{
    string error_msg;
    // Get info about all scheduled events on the server.
    auto event_info = execute_query("SELECT * FROM information_schema.EVENTS;", &error_msg);
    if (event_info.get() == NULL)
    {
        MXS_ERROR("Could not query event status of '%s': %s Event handling can be disabled by "
                  "setting '%s' to false.",
                  name(), error_msg.c_str(), CN_HANDLE_EVENTS);
        return false;
    }

    auto db_name_ind = event_info->get_col_index("EVENT_SCHEMA");
    auto event_name_ind = event_info->get_col_index("EVENT_NAME");
    auto event_definer_ind = event_info->get_col_index("DEFINER");
    auto event_status_ind = event_info->get_col_index("STATUS");
    mxb_assert(db_name_ind > 0 && event_name_ind > 0 && event_definer_ind > 0 && event_status_ind > 0);

    while (event_info->next_row())
    {
        EventInfo event;
        event.name = event_info->get_string(db_name_ind) + "." + event_info->get_string(event_name_ind);
        event.definer = event_info->get_string(event_definer_ind);
        event.status = event_info->get_string(event_status_ind);
        func(event, error_out);
    }
    return true;
}

/**
 * Alter a scheduled server event, setting its status.
 *
 * @param event Event to alter
 * @param target_status Status to set
 * @param error_out Error output
 * @return True if status was set
 */
bool MariaDBServer::alter_event(const EventInfo& event, const string& target_status, json_t** error_out)
{
    bool rval = false;
    string error_msg;
    // An ALTER EVENT by default changes the definer (owner) of the event to the monitor user.
    // This causes problems if the monitor user does not have privileges to run
    // the event contents. Prevent this by setting definer explicitly.
    // The definer may be of the form user@host. If host includes %, then it must be quoted.
    // For simplicity, quote the host always.
    string quoted_definer;
    auto loc_at = event.definer.find('@');
    if (loc_at != string::npos)
    {
        auto host_begin = loc_at + 1;
        quoted_definer = event.definer.substr(0, loc_at + 1)
            +   // host_begin may be the null-char if @ was the last char
            "'" + event.definer.substr(host_begin, string::npos) + "'";
    }
    else
    {
        // Just the username
        quoted_definer = event.definer;
    }

    string alter_event_query = string_printf("ALTER DEFINER = %s EVENT %s %s;",
                                             quoted_definer.c_str(),
                                             event.name.c_str(),
                                             target_status.c_str());
    if (execute_cmd(alter_event_query, &error_msg))
    {
        rval = true;
        const char FMT[] = "Event '%s' on server '%s' set to '%s'.";
        MXS_NOTICE(FMT, event.name.c_str(), name(), target_status.c_str());
    }
    else
    {
        const char FMT[] = "Could not alter event '%s' on server '%s': %s";
        PRINT_MXS_JSON_ERROR(error_out, FMT, event.name.c_str(), name(), error_msg.c_str());
    }
    return rval;
}

bool MariaDBServer::reset_all_slave_conns(json_t** error_out)
{
    string error_msg;
    bool error = false;
    for (auto& sstatus : m_slave_status)
    {
        auto stop = string_printf("STOP SLAVE '%s';", sstatus.name.c_str());
        auto reset = string_printf("RESET SLAVE '%s' ALL;", sstatus.name.c_str());
        if (!execute_cmd(stop, &error_msg) || !execute_cmd(reset, &error_msg))
        {
            error = true;
            string log_message = sstatus.name.empty() ?
                string_printf("Error when reseting the default slave connection of '%s': %s",
                              name(), error_msg.c_str()) :
                string_printf("Error when reseting the slave connection '%s' of '%s': %s",
                              sstatus.name.c_str(), name(), error_msg.c_str());
            PRINT_MXS_JSON_ERROR(error_out, "%s", log_message.c_str());
            break;
        }
    }

    if (!error && !m_slave_status.empty())
    {
        MXS_NOTICE("Removed %lu slave connection(s) from '%s'.", m_slave_status.size(), name());
    }
    return !error;
}

bool MariaDBServer::promote(GeneralOpData& general, ServerOperation& promotion, OperationType type,
                            const MariaDBServer* demotion_target)
{
    mxb_assert(type == OperationType::SWITCHOVER || type == OperationType::FAILOVER);
    json_t** const error_out = general.error_out;
    // Function should only be called for a master-slave pair.
    auto master_conn = slave_connection_status(demotion_target);
    mxb_assert(master_conn);
    if (master_conn == NULL)
    {
        PRINT_MXS_JSON_ERROR(error_out,
                             "'%s' is not a slave of '%s' and cannot be promoted to its place.",
                             name(), demotion_target->name());
        return false;
    }

    bool success = false;
    StopWatch timer;
    // Step 1: Stop & reset slave connections. If doing a failover, only remove the connection to demotion
    // target. In case of switchover, remove other slave connections as well since the demotion target
    // will take them over.
    bool stopped = false;
    if (type == OperationType::SWITCHOVER)
    {
        stopped = remove_slave_conns(general, m_slave_status);
    }
    else if (type == OperationType::FAILOVER)
    {
        stopped = remove_slave_conns(general, {*master_conn});
        master_conn = NULL; // The connection pointed to may no longer exist.
    }

    if (stopped)
    {
        // Step 2: If demotion target is master, meaning this server will become the master,
        // enable writing and scheduled events. Also, run promotion_sql_file.
        bool promotion_error = false;
        if (promotion.to_from_master)
        {
            // Disabling read-only should be quick.
            bool ro_disabled = set_read_only(ReadOnlySetting::DISABLE, general.time_remaining, error_out);
            general.time_remaining -= timer.restart();
            if (!ro_disabled)
            {
                promotion_error = true;
            }
            else
            {
                if (promotion.handle_events)
                {
                    // TODO: Add query replying to enable_events
                    bool events_enabled = enable_events(promotion.events_to_enable, error_out);
                    general.time_remaining -= timer.restart();
                    if (!events_enabled)
                    {
                        promotion_error = true;
                        PRINT_MXS_JSON_ERROR(error_out, "Failed to enable events on '%s'.", name());
                    }
                }

                // Run promotion_sql_file if no errors so far.
                const string& sql_file = promotion.sql_file;
                if (!promotion_error && !sql_file.empty())
                {
                    bool file_ran_ok = run_sql_from_file(sql_file, error_out);
                    general.time_remaining -= timer.restart();
                    if (!file_ran_ok)
                    {
                        promotion_error = true;
                        PRINT_MXS_JSON_ERROR(error_out,
                                             "Execution of file '%s' failed during promotion of server '%s'.",
                                             sql_file.c_str(), name());
                    }
                }
            }
        }

        // Step 3: Copy or merge slave connections from demotion target. The logic used depends on the
        // operation.
        if (!promotion_error)
        {
            if (type == OperationType::SWITCHOVER)
            {
                if (copy_slave_conns(general, promotion.conns_to_copy, demotion_target))
                {
                    success = true;
                }
                else
                {
                    PRINT_MXS_JSON_ERROR(error_out, "Could not copy slave connections from '%s' to '%s'.",
                                         demotion_target->name(), name());
                }
            }
            else if (type == OperationType::FAILOVER)
            {
                if (merge_slave_conns(general, promotion.conns_to_copy))
                {
                    success = true;
                }
                else
                {
                    PRINT_MXS_JSON_ERROR(error_out, "Could not merge slave connections from '%s' to '%s'.",
                                         demotion_target->name(), name());
                }
            }
        }
    }
    return success;
}

bool MariaDBServer::demote(GeneralOpData& general, ServerOperation& demotion)
{
    mxb_assert(demotion.target == this);
    json_t** const error_out = general.error_out;
    bool success = false;

    // Step 1: Stop & reset slave connections. The promotion target will copy them. The connection
    // information has been backed up in the operation object.
    if (remove_slave_conns(general, m_slave_status))
    {
        // Step 2: If this server is master, disable writes and scheduled events, flush logs,
        // update gtid:s, run demotion_sql_file.

        // In theory, this part should be ran in the opposite order so it would "reverse"
        // the promotion code. However, it's probably better to run the most
        // likely part to fail, setting read_only=1, first to make undoing easier. Setting
        // read_only may fail if another session has table locks or is doing long writes.
        bool demotion_error = false;
        if (demotion.to_from_master)
        {
            // The server should either be the master or be a standalone being rejoined.
            mxb_assert(is_master() || m_slave_status.empty());
            StopWatch timer;
            // Step 2a: Enabling read-only can take time if writes are on or table locks taken.
            // TODO: use max_statement_time to be safe!
            bool ro_enabled = set_read_only(ReadOnlySetting::ENABLE, general.time_remaining, error_out);
            general.time_remaining -= timer.lap();
            if (!ro_enabled)
            {
                demotion_error = true;
            }
            else
            {
                if (demotion.handle_events)
                {
                    // TODO: Add query replying to enable_events
                    // Step 2b: Using BINLOG_OFF to avoid adding any gtid events,
                    // which could break external replication.
                    bool events_disabled = disable_events(BinlogMode::BINLOG_OFF, error_out);
                    general.time_remaining -= timer.lap();
                    if (!events_disabled)
                    {
                        demotion_error = true;
                        PRINT_MXS_JSON_ERROR(error_out, "Failed to disable events on '%s'.", name());
                    }
                }

                // Step 2c: Run demotion_sql_file if no errors so far.
                const string& sql_file = demotion.sql_file;
                if (!demotion_error && !sql_file.empty())
                {
                    bool file_ran_ok = run_sql_from_file(sql_file, error_out);
                    general.time_remaining -= timer.lap();
                    if (!file_ran_ok)
                    {
                        demotion_error = true;
                        PRINT_MXS_JSON_ERROR(error_out,
                                             "Execution of file '%s' failed during demotion of server '%s'.",
                                             sql_file.c_str(), name());
                    }
                }

                if (!demotion_error)
                {
                    // Step 2d: FLUSH LOGS to ensure that all events have been written to binlog.
                    string error_msg;
                    bool logs_flushed = execute_cmd_time_limit("FLUSH LOGS;", general.time_remaining,
                                                               &error_msg);
                    general.time_remaining -= timer.lap();
                    if (!logs_flushed)
                    {
                        demotion_error = true;
                        PRINT_MXS_JSON_ERROR(error_out,
                                             "Failed to flush binary logs of '%s' during demotion: %s.",
                                             name(), error_msg.c_str());
                    }
                }
            }
        }

        if (!demotion_error)
        {
            // Finally, update gtid:s.
            string error_msg;
            if (update_gtids(&error_msg))
            {
                success = true;
            }
            else
            {
                demotion_error = true;
                PRINT_MXS_JSON_ERROR(error_out, "Failed to update gtid:s of '%s' during demotion: %s.",
                                     name(), error_msg.c_str());
            }
        }

        if (demotion_error && demotion.to_from_master)
        {
            // Read_only was enabled (or tried to be enabled) but a later step failed.
            // Disable read_only. Connection is likely broken so use a short time limit.
            // Even this is insufficient, because the server may still be executing the old
            // 'SET GLOBAL read_only=1' query.
            // TODO: add smarter undo, KILL QUERY etc.
            set_read_only(ReadOnlySetting::DISABLE, Duration((double)0), NULL);
        }
    }
    return success;
}

/**
 * Stop and optionally reset/reset-all a slave connection.
 *
 * @param conn_name Slave connection name. Use empty string for the nameless connection.
 * @param mode STOP, RESET or RESET ALL
 * @param time_limit Operation time limit
 * @param error_out Error output
 * @return True on success
 */
bool MariaDBServer::stop_slave_conn(const std::string& conn_name, StopMode mode, Duration time_limit,
                                    json_t** error_out)
{
    /* STOP SLAVE is a bit problematic, since sometimes it seems to take several seconds to complete.
     * If this time is greater than the connection read timeout, connector-c will cut the connection/
     * query. The query is likely completed afterwards by the server. To prevent false errors,
     * try the query repeatedly until time is up. Fortunately, the server doesn't consider stopping
     * an already stopped slave connection an error. */
    Duration time_left = time_limit;
    StopWatch timer;
    string stop = string_printf("STOP SLAVE '%s';", conn_name.c_str());
    string error_msg;
    bool stop_success = execute_cmd_time_limit(stop, time_left, &error_msg);
    time_left -= timer.restart();

    bool rval = false;
    if (stop_success)
    {
        // The RESET SLAVE-query can also take a while if there is lots of relay log to delete.
        // Very rare, though.
        if (mode == StopMode::RESET || mode == StopMode::RESET_ALL)
        {
            string reset = string_printf("RESET SLAVE '%s'%s;",
                                         conn_name.c_str(), (mode == StopMode::RESET_ALL) ? " ALL" : "");
            if (execute_cmd_time_limit(reset, time_left, &error_msg))
            {
                rval = true;
            }
            else
            {
                PRINT_MXS_JSON_ERROR(error_out, "Failed to reset slave connection on '%s': %s",
                                     name(), error_msg.c_str());
            }
        }
        else
        {
            rval = true;
        }
    }
    else
    {
        PRINT_MXS_JSON_ERROR(error_out, "Failed to stop slave connection on '%s': %s",
                             name(), error_msg.c_str());
    }
    return rval;
}

/**
 * Removes the given slave connections from the server and then updates slave connection status.
 * The slave connections of the server object will change during this method, so any pointers and
 * references to such may be invalidated and should be re-acquired.
 *
 * @param op Operation descriptor
 * @param conns_to_remove Which connections should be removed
 * @return True if successful
 */
bool MariaDBServer::remove_slave_conns(GeneralOpData& op, const SlaveStatusArray& conns_to_remove)
{
    json_t** error_out = op.error_out;
    maxbase::Duration& time_remaining = op.time_remaining;
    StopWatch timer;
    // Take a backup of the soon to be removed connections so they can be compared properly after an update.
    SlaveStatusArray conns_to_remove_copy = conns_to_remove;

    bool stop_slave_error = false;
    for (size_t i = 0; !stop_slave_error && i < conns_to_remove.size(); i++)
    {
        if (!stop_slave_conn(conns_to_remove[i].name, StopMode::RESET_ALL, time_remaining, error_out))
        {
            stop_slave_error = true;
        }
        time_remaining -= timer.lap();
    }

    bool success = false;
    if (stop_slave_error)
    {
        PRINT_MXS_JSON_ERROR(error_out, "Failed to remove slave connection(s) from '%s'.", name());
    }
    else
    {
        // Check that the slave connections are really gone by comparing connection names. It's probably
        // enough to just update the slave status. Checking that the connections are really gone is
        // likely overkill, but doesn't hurt.
        string error_msg;
        if (do_show_slave_status(&error_msg))
        {
            // Insert all existing connection names to a set, then check that none of the removed ones are
            // there.
            std::set<string> connection_names;
            for (auto& slave_conn : m_slave_status)
            {
                connection_names.insert(slave_conn.name);
            }
            int found = 0;
            for (auto& removed_conn : conns_to_remove_copy)
            {
                if (connection_names.count(removed_conn.name) > 0)
                {
                    found++;
                }
            }

            if (found == 0)
            {
                success = true;
            }
            else
            {
                // This means server is really bugging.
                PRINT_MXS_JSON_ERROR(error_out,
                                     "'%s' still has %i removed slave connections, "
                                     "RESET SLAVE must have failed.", name(), found);
            }
        }
        else
        {
            PRINT_MXS_JSON_ERROR(error_out, "Failed to update slave connections of '%s': %s",
                                 name(), error_msg.c_str());
        }
    }
    time_remaining -= timer.lap();
    return success;
}

bool MariaDBServer::set_read_only(ReadOnlySetting setting, maxbase::Duration time_limit, json_t** error_out)
{
    int new_val = (setting == ReadOnlySetting::ENABLE) ? 1 : 0;
    string cmd = string_printf("SET GLOBAL read_only=%i;", new_val);
    string error_msg;
    bool success = execute_cmd_time_limit(cmd, time_limit, &error_msg);
    if (!success)
    {
        string target_str = (setting == ReadOnlySetting::ENABLE) ? "enable" : "disable";
        PRINT_MXS_JSON_ERROR(error_out,
                             "Failed to %s read_only on '%s': %s",
                             target_str.c_str(), name(), error_msg.c_str());
    }
    return success;
}

/**
 * Merge slave connections to this server (promotion target). This should only
 * be used during failover promotion.
 *
 * @param op Operation descriptor
 * @param conns_to_merge Connections which should be merged
 * @return True on success
 */
bool MariaDBServer::merge_slave_conns(GeneralOpData& op, const SlaveStatusArray& conns_to_merge)
{
    /* When promoting a server during failover, the situation is more complicated than in switchover.
     * Connections cannot be moved to the demotion target (= failed server) as it is off. This means
     * that the promoting server must combine the roles of both itself and the failed server. Only the
     * slave connection replicating from the failed server has been removed. This means that
     * the promotion and demotion targets may have identical connections (connections going to
     * the same server id or the same host:port). These connections should not be copied or modified.
     * It's possible that the master had different settings for a duplicate slave connection,
     * in this case the settings on the master are lost.
     * TODO: think if the master's settings should take priority.
     * Also, connection names may collide between the two servers, in this case try to generate
     * a simple name for the new connection. */

    // Helper function for checking if a slave connection should be ignored.
    auto conn_can_be_merged = [this](const SlaveStatus& slave_conn, string* ignore_reason_out) -> bool {
            bool accepted = true;
            auto master_id = slave_conn.master_server_id;
            string my_host = m_server_base->server->address;
            int my_port = m_server_base->server->port;
            // The connection is only merged if it satisfies the copy-conditions. Merging has also
            // additional requirements.
            string ignore_reason;
            if (!slave_conn.should_be_copied(&ignore_reason))
            {
                accepted = false;
            }
            else if (master_id == m_server_id)
            {
                // This is not an error but indicates a complicated topology. In any case, ignore this.
                accepted = false;
                ignore_reason = string_printf("it points to '%s' (according to server id:s).", name());
            }
            else if (slave_conn.master_host == my_host && slave_conn.master_port == my_port)
            {
                accepted = false;
                ignore_reason = string_printf("it points to '%s' (according to master host:port).", name());
            }
            else
            {
                // Compare to connections already existing on this server.
                for (const SlaveStatus& my_slave_conn : m_slave_status)
                {
                    if (my_slave_conn.seen_connected && my_slave_conn.master_server_id == master_id)
                    {
                        accepted = false;
                        const char format[] = "its Master_Server_Id (%" PRIi64 ") matches an existing "
                                              "slave connection on '%s'.";
                        ignore_reason = string_printf(format, master_id, name());
                    }
                    else if (my_slave_conn.master_host == slave_conn.master_host
                             && my_slave_conn.master_port == slave_conn.master_port)
                    {
                        accepted = false;
                        ignore_reason = string_printf("its Master_Host (%s) and Master_Port (%i) match "
                                                      "an existing slave connection on %s.",
                                                      slave_conn.master_host.c_str(), slave_conn.master_port,
                                                      name());
                    }
                }
            }

            if (!accepted)
            {
                *ignore_reason_out = ignore_reason;
            }
            return accepted;
        };

    // Need to keep track of connection names (both existing and new) to avoid using an existing name.
    std::set<string> connection_names;
    for (const auto& conn : m_slave_status)
    {
        connection_names.insert(conn.name);
    }

    // Helper function which checks that a connection name is unique and modifies it if not.
    auto check_modify_conn_name = [this, &connection_names](SlaveStatus* slave_conn) -> bool {
            bool name_is_unique = false;
            if (connection_names.count(slave_conn->name) > 0)
            {
                // If the name is used, generate a name using the host:port of the master,
                // it should be unique.
                string second_try = string_printf("To [%s]:%i",
                                                  slave_conn->master_host.c_str(), slave_conn->master_port);
                if (connection_names.count(second_try) > 0)
                {
                    // Even this one exists, something is really wrong. Give up.
                    MXS_ERROR("Could not generate a unique connection name for '%s': both '%s' and '%s' are "
                              "already taken.", name(), slave_conn->name.c_str(), second_try.c_str());
                }
                else
                {
                    MXS_WARNING("A slave connection with name '%s' already exists on '%s', using generated "
                                "name '%s' instead.", slave_conn->name.c_str(), name(), second_try.c_str());
                    slave_conn->name = second_try;
                    name_is_unique = true;
                }
            }
            else
            {
                name_is_unique = true;
            }
            return name_is_unique;
        };

    bool error = false;
    for (size_t i = 0; !error && (i < conns_to_merge.size()); i++)
    {
        // Need a copy of the array element here since it may be modified.
        SlaveStatus slave_conn = conns_to_merge[i];
        string ignore_reason;
        if (conn_can_be_merged(slave_conn, &ignore_reason))
        {
            if (check_modify_conn_name(&slave_conn))
            {
                if (create_start_slave(op, slave_conn))
                {
                    connection_names.insert(slave_conn.name);
                }
                else
                {
                    error = true;
                }
            }
            else
            {
                error = true;
            }
        }
        else
        {
            mxb_assert(!ignore_reason.empty());
            MXS_WARNING("%s was ignored when promoting '%s' because %s",
                        slave_conn.to_short_string().c_str(), name(), ignore_reason.c_str());
        }
    }

    return !error;
}

bool MariaDBServer::copy_slave_conns(GeneralOpData& op, const SlaveStatusArray& conns_to_copy,
                                     const MariaDBServer* replacement)
{
    mxb_assert(m_slave_status.empty());
    bool start_slave_error = false;
    for (size_t i = 0; i < conns_to_copy.size() && !start_slave_error; i++)
    {
        SlaveStatus slave_conn = conns_to_copy[i];      // slave_conn may be modified
        string reason_not_copied;
        if (slave_conn.should_be_copied(&reason_not_copied))
        {
            // Any slave connection that was going to this server itself are instead directed
            // to the replacement server.
            if (slave_conn.master_server_id == m_server_id)
            {
                slave_conn.master_host = replacement->m_server_base->server->address;
                slave_conn.master_port = replacement->m_server_base->server->port;
            }
            if (!create_start_slave(op, slave_conn))
            {
                start_slave_error = true;
            }
        }
        else
        {
            MXS_WARNING("%s was not copied to '%s' because %s",
                        slave_conn.to_short_string().c_str(), name(), reason_not_copied.c_str());
        }
    }
    return !start_slave_error;
}

bool MariaDBServer::create_start_slave(GeneralOpData& op, const SlaveStatus& slave_conn)
{
    maxbase::Duration& time_remaining = op.time_remaining;
    StopWatch timer;
    string error_msg;
    bool success = false;
    SlaveStatus new_conn = slave_conn;
    new_conn.owning_server = name();
    string change_master = generate_change_master_cmd(op, new_conn);
    bool conn_created = execute_cmd_time_limit(change_master, time_remaining, &error_msg);
    time_remaining -= timer.restart();
    if (conn_created)
    {
        string start_slave = string_printf("START SLAVE '%s';", new_conn.name.c_str());
        bool slave_started = execute_cmd_time_limit(start_slave, time_remaining, &error_msg);
        time_remaining -= timer.restart();
        if (slave_started)
        {
            success = true;
            MXS_NOTICE("%s created and started.", new_conn.to_short_string().c_str());
        }
        else
        {
            MXS_ERROR("%s could not be started: %s",
                      new_conn.to_short_string().c_str(), error_msg.c_str());
        }
    }
    else
    {
        // TODO: This may currently print out passwords.
        MXS_ERROR("%s could not be created: %s",
                  new_conn.to_short_string().c_str(), error_msg.c_str());
    }
    return success;
}

/**
 * Generate a CHANGE MASTER TO-query.
 *
 * @param op Operation descriptor, required for username and password
 * @param slave_conn Existing slave connection to emulate
 * @return Generated query
 */
string MariaDBServer::generate_change_master_cmd(GeneralOpData& op, const SlaveStatus& slave_conn)
{
    string change_cmd;
    change_cmd += string_printf("CHANGE MASTER '%s' TO MASTER_HOST = '%s', MASTER_PORT = %i, ",
                                slave_conn.name.c_str(),
                                slave_conn.master_host.c_str(), slave_conn.master_port);
    change_cmd += "MASTER_USE_GTID = current_pos, ";
    change_cmd += string_printf("MASTER_USER = '%s', ", op.replication_user.c_str());
    const char MASTER_PW[] = "MASTER_PASSWORD = '%s';";
#if defined (SS_DEBUG)
    string change_cmd_nopw = change_cmd;
    change_cmd_nopw += string_printf(MASTER_PW, "******");
    MXS_DEBUG("Change master command is '%s'.", change_cmd_nopw.c_str());
#endif
    change_cmd += string_printf(MASTER_PW, op.replication_password.c_str());
    return change_cmd;
}

bool MariaDBServer::redirect_existing_slave_conn(GeneralOpData& op, const SlaveStatus& old_conn,
                                                 const MariaDBServer* new_master)
{
    auto error_out = op.error_out;
    maxbase::Duration& time_remaining = op.time_remaining;
    StopWatch timer;
    bool success = false;

    // First, just stop the slave connection.
    bool stopped = stop_slave_conn(old_conn.name, StopMode::STOP_ONLY, time_remaining, error_out);
    time_remaining -= timer.restart();
    if (stopped)
    {
        SlaveStatus modified_conn = old_conn;
        SERVER* target_server = new_master->m_server_base->server;
        modified_conn.master_host = target_server->address;
        modified_conn.master_port = target_server->port;
        string change_master = generate_change_master_cmd(op, modified_conn);
        string error_msg;
        bool changed = execute_cmd_time_limit(change_master, time_remaining, &error_msg);
        time_remaining -= timer.restart();
        if (changed)
        {
            string start = string_printf("START SLAVE '%s';", old_conn.name.c_str());
            bool started = execute_cmd_time_limit(start, time_remaining, &error_msg);
            time_remaining -= timer.restart();
            if (started)
            {
                success = true;
            }
            else
            {
                PRINT_MXS_JSON_ERROR(error_out,
                                     "%s could not be started: %s",
                                     modified_conn.to_short_string().c_str(), error_msg.c_str());
            }
        }
        else
        {
            // TODO: This may currently print out passwords.
            PRINT_MXS_JSON_ERROR(error_out,
                                 "%s could not be redirected to [%s]:%i: %s",
                                 old_conn.to_short_string().c_str(),
                                 modified_conn.master_host.c_str(), modified_conn.master_port,
                                 error_msg.c_str());
        }
    }   // 'stop_slave_conn' prints its own errors
    return success;
}

bool MariaDBServer::update_enabled_events()
{
    string error_msg;
    // Get names of all enabled scheduled events on the server.
    auto event_info = execute_query("SELECT Event_schema, Event_name FROM information_schema.EVENTS WHERE "
                                    "Status = 'ENABLED';", &error_msg);
    if (event_info.get() == NULL)
    {
                MXS_ERROR("Could not query events of '%s': %s Event handling can be disabled by "
                          "setting '%s' to false.",
                          name(), error_msg.c_str(), CN_HANDLE_EVENTS);
        return false;
    }

    auto db_name_ind = 0;
    auto event_name_ind = 1;

    EventNameSet full_names;
    full_names.reserve(event_info->get_row_count());

    while (event_info->next_row())
    {
        string full_name = event_info->get_string(db_name_ind) + "." + event_info->get_string(event_name_ind);
        full_names.insert(full_name); // Ignore duplicates, they shouldn't exists.
    }

    m_enabled_events = std::move(full_names);
    return true;
}<|MERGE_RESOLUTION|>--- conflicted
+++ resolved
@@ -188,18 +188,11 @@
 
         // Check if there is time to retry.
         Duration time_remaining = time_limit - timer.split();
-        bool non_fatal_connector_err = mxs_mysql_is_net_error(errornum);
+        bool non_fatal_connector_err = maxsql::mysql_is_net_error(errornum);
         keep_trying = (time_remaining.secs() > 0)
-<<<<<<< HEAD
-            // either a connector-c timeout
-            && (maxsql::mysql_is_net_error(errornum)
-                // or query was interrupted by max_statement_time.
-                || (!cmd_prefix.empty() && errornum == ER_STATEMENT_TIMEOUT));
-=======
             // Either a connector-c timeout or query was interrupted by max_statement_time.
             && (non_fatal_connector_err || (!max_stmt_time.empty() && errornum == ER_STATEMENT_TIMEOUT));
 
->>>>>>> c8078c99
         if (!cmd_success)
         {
             if (keep_trying)
