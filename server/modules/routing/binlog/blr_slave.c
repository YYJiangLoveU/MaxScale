--- conflicted
+++ resolved
@@ -34,7 +34,8 @@
  * 18/02/2015	Massimiliano Pinto	Addition of DISCONNECT ALL and DISCONNECT SERVER server_id
  * 18/03/2015	Markus Makela		Better detection of CRC32 | NONE  checksum
  * 19/03/2015	Massimiliano Pinto	Addition of basic MariaDB 10 compatibility support
-<<<<<<< HEAD
+ * 07/05/2015   Massimiliano Pinto	Added MariaDB 10 Compatibility
+ * 11/05/2015   Massimiliano Pinto	Only MariaDB 10 Slaves can register to binlog router with a MariaDB 10 Master
  * 25/05/2015	Massimiliano Pinto	Addition of BLRM_SLAVE_STOPPED state and blr_start/stop_slave.
  *					New commands STOP SLAVE, START SLAVE added.	
  * 29/05/2015	Massimiliano Pinto	Addition of CHANGE MASTER TO ...
@@ -46,10 +47,6 @@
  *					Call create/use binlog in blr_start_slave() (START SLAVE)
  * 29/06/2015	Massimiliano Pinto	Successfully CHANGE MASTER results in updating master.ini
  *					in blr_handle_change_master()
-=======
- * 07/05/2015   Massimiliano Pinto	Added MariaDB 10 Compatibility
- * 11/05/2015   Massimiliano Pinto	Only MariaDB 10 Slaves can register to binlog router with a MariaDB 10 Master
->>>>>>> 5bde03ed
  *
  * @endverbatim
  */
@@ -72,7 +69,6 @@
 #include <skygw_utils.h>
 #include <log_manager.h>
 #include <version.h>
-<<<<<<< HEAD
 #include <zlib.h>
 
 extern int load_mysql_users(SERVICE *service);
@@ -83,9 +79,6 @@
 extern int blr_file_write_master_config(ROUTER_INSTANCE *router, char *error);
 int blr_file_get_next_binlogname(ROUTER_INSTANCE *router);
 static uint32_t extract_field(uint8_t *src, int bits);
-=======
-
->>>>>>> 5bde03ed
 static void encode_value(unsigned char *data, unsigned int value, int len);
 static int blr_slave_query(ROUTER_INSTANCE *router, ROUTER_SLAVE *slave, GWBUF *queue);
 static int blr_slave_replay(ROUTER_INSTANCE *router, ROUTER_SLAVE *slave, GWBUF *master);
@@ -111,7 +104,6 @@
 static int blr_slave_disconnect_all(ROUTER_INSTANCE *router, ROUTER_SLAVE *slave);
 static int blr_slave_disconnect_server(ROUTER_INSTANCE *router, ROUTER_SLAVE *slave, int server_id);
 static int blr_slave_send_ok(ROUTER_INSTANCE* router, ROUTER_SLAVE* slave);
-<<<<<<< HEAD
 static int blr_stop_slave(ROUTER_INSTANCE* router, ROUTER_SLAVE* slave);
 static int blr_start_slave(ROUTER_INSTANCE* router, ROUTER_SLAVE* slave);
 static void blr_slave_send_error_packet(ROUTER_SLAVE *slave, char *msg, unsigned int err_num, char *status);
@@ -126,9 +118,8 @@
 static void blr_master_set_empty_config(ROUTER_INSTANCE *router);
 static void blr_master_apply_config(ROUTER_INSTANCE *router, MASTER_SERVER_CFG *prev_master);
 
-=======
 void poll_fake_write_event(DCB *dcb);
->>>>>>> 5bde03ed
+
 extern int lm_enabled_logfiles_bitmask;
 extern size_t         log_ses_count[];
 extern __thread log_info_t tls_log_info;
@@ -168,7 +159,6 @@
 		return blr_slave_query(router, slave, queue);
 		break;
 	case COM_REGISTER_SLAVE:
-<<<<<<< HEAD
 		if (router->master_state == BLRM_UNCONFIGURED) {
 			slave->state = BLRS_ERRORED;
 			blr_slave_send_error_packet(slave,
@@ -181,8 +171,8 @@
 				slave->dcb->remote)));
 			dcb_close(slave->dcb);
 			return 1;
-		} else {
-=======
+		}
+
 		/*
 		 * If Master is MariaDB10 don't allow registration from
 		 * MariaDB/Mysql 5 Slaves
@@ -203,7 +193,6 @@
 			return 1;
 		} else {
 			/* Master and Slave version OK: continue with slave registration */
->>>>>>> 5bde03ed
 			return blr_slave_register(router, slave, queue);
 		}
 		break;
@@ -764,11 +753,7 @@
 
 	query_text = strndup(qtext, query_len);
 	LOGIF(LE, (skygw_log_write(
-<<<<<<< HEAD
 		LOGFILE_ERROR, "Unexpected query from slave: %s", query_text)));
-=======
-		LOGFILE_ERROR, "Unexpected query from slave %s: %s", slave->dcb->remote, query_text)));
->>>>>>> 5bde03ed
 	free(query_text);
 	blr_slave_send_error(router, slave, "You have an error in your SQL syntax; Check the syntax the MaxScale binlog router accepts.");
 	return 1;
@@ -2054,10 +2039,7 @@
 	memcpy(ptr, slave->binlogfile, binlognamelen);
 	ptr += binlognamelen;
 
-<<<<<<< HEAD
 	/* if slave has crc add the chksum */
-=======
->>>>>>> 5bde03ed
 	if (!slave->nocrc) {
 		/*
 		 * Now add the CRC to the fake binlog rotate event.
