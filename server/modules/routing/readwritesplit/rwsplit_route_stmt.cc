--- conflicted
+++ resolved
@@ -351,19 +351,6 @@
             {
                 // Target server was found and is in the correct state
                 succp = handle_got_target(querybuf, target, store_stmt);
-<<<<<<< HEAD
-=======
-
-                if (succp && !is_locked_to_master()
-                    && (command == MXS_COM_STMT_EXECUTE || command == MXS_COM_STMT_SEND_LONG_DATA))
-                {
-                    /** Track the targets of the COM_STMT_EXECUTE statements. This
-                     * information is used to route all COM_STMT_FETCH commands
-                     * to the same server where the COM_STMT_EXECUTE was done. */
-                    m_exec_map[stmt_id] = target;
-                    MXS_INFO("%s on %s: %s", STRPACKETTYPE(command), target->name(), target->uri());
-                }
->>>>>>> c878d796
             }
         }
         else if (can_retry_query() || can_continue_trx_replay())
@@ -849,8 +836,7 @@
             else
             {
                 MXS_ERROR("Old COM_STMT_EXECUTE target %s not in use, cannot "
-                          "proceed with %s",
-                          it->second->name(), STRPACKETTYPE(cmd));
+                          "proceed with %s", it->second->name(), STRPACKETTYPE(cmd));
             }
         }
         else
@@ -1239,13 +1225,14 @@
         MXS_ERROR("Routing query failed.");
     }
 
-    if (success && cmd == MXS_COM_STMT_EXECUTE && !is_locked_to_master())
+    if (success && !is_locked_to_master()
+        && (cmd == MXS_COM_STMT_EXECUTE || cmd == MXS_COM_STMT_SEND_LONG_DATA))
     {
         /** Track the targets of the COM_STMT_EXECUTE statements. This
          * information is used to route all COM_STMT_FETCH commands
          * to the same server where the COM_STMT_EXECUTE was done. */
         m_exec_map[m_qc.current_route_info().stmt_id()] = target;
-        MXS_INFO("COM_STMT_EXECUTE on %s: %s", target->name(), target->uri());
+        MXS_INFO("%s on %s: %s", STRPACKETTYPE(cmd), target->name(), target->uri());
     }
 
     return success;
