/*
 * Copyright (c) 2016 MariaDB Corporation Ab
 *
 * Use of this software is governed by the Business Source License included
 * in the LICENSE.TXT file and at www.mariadb.com/bsl11.
 *
 * Change Date: 2022-01-01
 *
 * On the date above, in accordance with the Business Source License, use
 * of this software will be governed by version 2 or later of the General
 * Public License.
 */

#include "readwritesplit.hh"

#include <stdio.h>
#include <strings.h>
#include <string.h>
#include <stdlib.h>
#include <stdint.h>
#include <sstream>
#include <functional>
#include <random>
#include <iostream>
#include <array>

#include <maxbase/stopwatch.hh>
#include <maxscale/router.hh>

using namespace maxscale;

/**
 * The functions that implement back end selection for the read write
 * split router. All of these functions are internal to that router and
 * not intended to be called from elsewhere.
 */

/**
 * Check whether it's possible to use this server as a slave
 *
 * @param server The slave candidate
 * @param master The master server or NULL if no master is available
 *
 * @return True if this server is a valid slave candidate
 */
static bool valid_for_slave(const RWBackend* backend, const RWBackend* master)
{
    return (backend->is_slave() || backend->is_relay())
           && (!master || backend != master);
}

PRWBackends::iterator best_score(PRWBackends& sBackends,
                                 std::function<double(SERVER_REF* server)> server_score)
{
    double min {std::numeric_limits<double>::max()};
    auto best = sBackends.end();
    for (auto ite = sBackends.begin(); ite != sBackends.end(); ++ite)
    {
        double score = server_score((**ite).backend());
        if (min > score)
        {
            min = score;
            best = ite;
        }
    }

    return best;
}

/** Compare number of connections from this router in backend servers */
PRWBackends::iterator backend_cmp_router_conn(PRWBackends& sBackends)
{
    static auto server_score = [](SERVER_REF* server) {
            return server->server_weight ? (server->connections + 1) / server->server_weight :
                   std::numeric_limits<double>::max();
        };

    return best_score(sBackends, server_score);
}

/** Compare number of global connections in backend servers */
PRWBackends::iterator backend_cmp_global_conn(PRWBackends& sBackends)
{
    static auto server_score = [](SERVER_REF* server) {
            return server->server_weight ? (server->server->stats.n_current + 1) / server->server_weight :
                   std::numeric_limits<double>::max();
        };

    return best_score(sBackends, server_score);
}

/** Compare replication lag between backend servers */
PRWBackends::iterator backend_cmp_behind_master(PRWBackends& sBackends)
{
    static auto server_score = [](SERVER_REF* server) {
            return server->server_weight ? server->server->rlag / server->server_weight :
                   std::numeric_limits<double>::max();
        };

    return best_score(sBackends, server_score);
}

/** Compare number of current operations in backend servers */
PRWBackends::iterator backend_cmp_current_load(PRWBackends& sBackends)
{
    static auto server_score = [](SERVER_REF* server) {
            return server->server_weight ? (server->server->stats.n_current_ops + 1) / server->server_weight :
                   std::numeric_limits<double>::max();
        };

    return best_score(sBackends, server_score);
}

PRWBackends::iterator backend_cmp_response_time(PRWBackends& sBackends)
{
    const int SZ = sBackends.size();
    double slot[SZ];

    // fill slots with inverses of averages
    double pre_total {0};
    for (int i = 0; i < SZ; ++i)
    {
        SERVER_REF* server = (*sBackends[i]).backend();
        double ave = server->server->response_time_average();

        if (ave == 0)
        {
            constexpr double very_quick = 1.0 / 10000000;   // arbitrary very short duration (0.1 us)
            slot[i] = 1 / very_quick;                       // will be used and updated (almost) immediately.
        }
        else
        {
            slot[i] = 1 / ave;
        }
        slot[i] = slot[i] * slot[i] * slot[i];      // favor faster servers even more
        pre_total += slot[i];
    }

    // make the slowest server(s) at least a good fraction of the total to guarantee
    // some amount of sampling, should the slow server become faster.
    double total = 0;
    constexpr int divisor = 197;    // ~0.5%, not exact because SZ>1
    for (int i = 0; i < SZ; ++i)
    {
        slot[i] = std::max(slot[i], pre_total / divisor);
        total += slot[i];
    }

    // turn slots into a roulette wheel, where sum of slots is 1.0
    for (int i = 0; i < SZ; ++i)
    {
        slot[i] = slot[i] / total;
    }

    // Find the winner, role the ball:
    double ball = maxbase::Worker::get_current()->random_engine().zero_to_one_exclusive();

    double slot_walk {0};
    int winner {0};

    for (; winner < SZ; ++winner)
    {
        slot_walk += slot[winner];
        if (ball < slot_walk)
        {
            break;
        }
    }

    return sBackends.begin() + winner;
}

BackendSelectFunction get_backend_select_function(select_criteria_t sc)
{
    switch (sc)
    {
    case LEAST_GLOBAL_CONNECTIONS:
        return backend_cmp_global_conn;

    case LEAST_ROUTER_CONNECTIONS:
        return backend_cmp_router_conn;

    case LEAST_BEHIND_MASTER:
        return backend_cmp_behind_master;

    case LEAST_CURRENT_OPERATIONS:
        return backend_cmp_current_load;

    case ADAPTIVE_ROUTING:
        return backend_cmp_response_time;
    }

    assert(false && "incorrect use of select_criteria_t");
    return backend_cmp_current_load;
}

namespace
{
// Buffers for sorting the servers, thread_local to avoid repeated memory allocations
thread_local std::array<SRWBackendVector, 3> priority_map;
}

/**
 * @brief Find the best slave candidate for routing reads.
 *
 * @param backends All backends
 * @param select   Server selection function
 * @param masters_accepts_reads
 *
 * @return iterator to the best slave or backends.end() if none found
 */
PRWBackends::iterator find_best_backend(PRWBackends& backends,
                                        BackendSelectFunction select,
                                        bool masters_accepts_reads)
{
    // Group backends by priority. The set of highest priority backends will then compete.
<<<<<<< HEAD
    std::map<int, PRWBackends> priority_map;
=======
>>>>>>> 267ec9cc
    int best_priority {INT_MAX};    // low numbers are high priority

    for (auto& psBackend : backends)
    {
        auto& backend = *psBackend;
        bool is_busy = backend.in_use() && backend.has_session_commands();
        bool acts_slave = backend.is_slave() || (backend.is_master() && masters_accepts_reads);

        int priority;
        if (acts_slave)
        {
            if (!is_busy)
            {
                priority = 0;   // highest priority, idle servers
            }
            else
            {
                priority = 2;       // lowest priority, busy servers
            }
        }
        else
        {
            priority = 1;   // idle masters with masters_accept_reads==false
        }

        priority_map[priority].push_back(psBackend);
        best_priority = std::min(best_priority, priority);
    }

    auto best = select(priority_map[best_priority]);
    auto rval = std::find(backends.begin(), backends.end(), *best);

    for (auto& a : priority_map)
    {
        a.clear();
    }

    return rval;
}

/**
 * @brief Log server connections
 *
 * @param criteria Slave selection criteria
 * @param rses     Router client session
 */
static void log_server_connections(select_criteria_t criteria, const PRWBackends& backends)
{
    MXS_INFO("Servers and %s connection counts:",
             criteria == LEAST_GLOBAL_CONNECTIONS ? "all MaxScale" : "router");

    for (PRWBackends::const_iterator it = backends.begin(); it != backends.end(); it++)
    {
        SERVER_REF* b = (*it)->backend();

        switch (criteria)
        {
        case LEAST_GLOBAL_CONNECTIONS:
            MXS_INFO("MaxScale connections : %d in \t[%s]:%d %s",
                     b->server->stats.n_current,
                     b->server->address,
                     b->server->port,
                     b->server->status_string().c_str());
            break;

        case LEAST_ROUTER_CONNECTIONS:
            MXS_INFO("RWSplit connections : %d in \t[%s]:%d %s",
                     b->connections,
                     b->server->address,
                     b->server->port,
                     b->server->status_string().c_str());
            break;

        case LEAST_CURRENT_OPERATIONS:
            MXS_INFO("current operations : %d in \t[%s]:%d %s",
                     b->server->stats.n_current_ops,
                     b->server->address,
                     b->server->port,
                     b->server->status_string().c_str());
            break;

        case LEAST_BEHIND_MASTER:
            MXS_INFO("replication lag : %d in \t[%s]:%d %s",
                     b->server->rlag,
                     b->server->address,
                     b->server->port,
                     b->server->status_string().c_str());
            break;

        case ADAPTIVE_ROUTING:
            {
                maxbase::Duration response_ave(b->server->response_time_average());
                std::ostringstream os;
                os << response_ave;
                MXS_INFO("adaptive avg. select time: %s from \t[%s]:%d %s",
                         os.str().c_str(),
                         b->server->address,
                         b->server->port,
                         b->server->status_string().c_str());
            }
            break;

        default:
            mxb_assert(!true);
            break;
        }
    }
}

RWBackend* get_root_master(const PRWBackends& backends)
{
    RWBackend* master = nullptr;
    for (auto candidate : backends)
    {
        if (candidate->is_master())
        {
            master = candidate;
            break;
        }
    }

    return master;
}

std::pair<int, int> get_slave_counts(PRWBackends& backends, RWBackend* master)
{
    int slaves_found = 0;
    int slaves_connected = 0;

    /** Calculate how many connections we already have */
    for (PRWBackends::const_iterator it = backends.begin(); it != backends.end(); it++)
    {
        const RWBackend* backend = *it;

        if (backend->can_connect() && valid_for_slave(backend, master))
        {
            slaves_found += 1;

            if (backend->in_use())
            {
                slaves_connected += 1;
            }
        }
    }

    return std::make_pair(slaves_found, slaves_connected);
}

/**
 * Select and connect to backend servers
 *
 * @param inst               Router instance
 * @param session            Client session
 * @param backends           List of backend servers
 * @param current_master     The current master server
 * @param sescmd_list        List of session commands to execute
 * @param expected_responses Pointer where number of expected responses are written
 * @param type               Connection type, ALL for all types, SLAVE for slaves only
 *
 * @return True if session can continue
 */
bool RWSplit::select_connect_backend_servers(MXS_SESSION* session,
                                             mxs::PRWBackends& backends,
                                             mxs::RWBackend**  current_master,
                                             SessionCommandList* sescmd_list,
                                             int* expected_responses,
                                             connection_type type)
{
    RWBackend* master = get_root_master(backends);
    const Config& cnf {config()};

    if ((!master || !master->can_connect()) && cnf.master_failure_mode == RW_FAIL_INSTANTLY)
    {
        if (!master)
        {
            MXS_ERROR("Couldn't find suitable Master from %lu candidates.", backends.size());
        }
        else
        {
            MXS_ERROR("Master exists (%s), but it is being drained and cannot be used.",
                      master->server()->address);
        }

        return false;
    }

    auto select_criteria = cnf.slave_selection_criteria;

    if (mxs_log_is_priority_enabled(LOG_INFO))
    {
        log_server_connections(select_criteria, backends);
    }

    if (type == ALL)
    {
        /** Find a master server */
        for (PRWBackends::const_iterator it = backends.begin(); it != backends.end(); it++)
        {
            RWBackend* backend = *it;

            if (backend->can_connect() && master && backend == master)
            {
                if (backend->connect(session))
                {
                    MXS_INFO("Selected Master: %s", backend->name());
                    *current_master = backend;
                }
                break;
            }
        }
    }

    auto counts = get_slave_counts(backends, master);
    int slaves_connected = counts.second;
    int max_nslaves = max_slave_count();

    mxb_assert(slaves_connected <= max_nslaves || max_nslaves == 0);

    PRWBackends candidates;
    for (auto& pBackend : backends)
    {
        if (!pBackend->in_use()
            && pBackend->can_connect()
            && valid_for_slave(pBackend, master))
        {
            candidates.push_back(pBackend);
        }
    }

    while (slaves_connected < max_nslaves && candidates.size())
    {
        auto ite = m_config->backend_select_fct(candidates);
        if (ite == candidates.end())
        {
            break;
        }

        auto& backend = *ite;

        if (backend->connect(session, sescmd_list))
        {
            MXS_INFO("Selected Slave: %s", backend->name());

            if (sescmd_list && sescmd_list->size() && expected_responses)
            {
                (*expected_responses)++;
            }

            ++slaves_connected;
        }
        candidates.erase(ite);
    }
    return true;
}<|MERGE_RESOLUTION|>--- conflicted
+++ resolved
@@ -197,7 +197,7 @@
 namespace
 {
 // Buffers for sorting the servers, thread_local to avoid repeated memory allocations
-thread_local std::array<SRWBackendVector, 3> priority_map;
+thread_local std::array<PRWBackends, 3> priority_map;
 }
 
 /**
@@ -214,10 +214,6 @@
                                         bool masters_accepts_reads)
 {
     // Group backends by priority. The set of highest priority backends will then compete.
-<<<<<<< HEAD
-    std::map<int, PRWBackends> priority_map;
-=======
->>>>>>> 267ec9cc
     int best_priority {INT_MAX};    // low numbers are high priority
 
     for (auto& psBackend : backends)
