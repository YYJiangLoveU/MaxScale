--- conflicted
+++ resolved
@@ -250,13 +250,13 @@
                            });
     }
 
-<<<<<<< HEAD
     inline bool is_last_backend(mxs::RWBackend* backend)
     {
         return std::none_of(m_raw_backends.begin(), m_raw_backends.end(), [&](mxs::RWBackend* b) {
                                 return b->in_use() && b != backend;
                             });
-=======
+    }
+
     std::string get_verbose_status()
     {
         std::string status;
@@ -268,7 +268,6 @@
         }
 
         return status;
->>>>>>> bd3107e7
     }
 
     inline bool is_large_query(GWBUF* buf)
