--- conflicted
+++ resolved
@@ -28,30 +28,11 @@
         try:
             events = sel.select(timeout=int(opts.read_timeout) if int(opts.read_timeout) > 0 else None)
             buf = sock.recv(4096, socket.MSG_DONTWAIT)
-<<<<<<< HEAD
-            rbuf += buf
-            while True:
-                rbuf = rbuf.lstrip()
-                data = decoder.raw_decode(rbuf.decode('utf_8'))
-                rbuf = rbuf[data[1]:]
-                print(json.dumps(data[0]))
-        except ValueError as err:
-            sys.stdout.flush()
-            pass
-        except Exception:
-            break
-
-# Read data as Avro
-def read_avro():
-    ep = selectors.EpollSelector()
-    ep.register(sock, selectors.EVENT_READ)
-=======
             if len(buf) > 0:
                 os.write(sys.stdout.fileno(), buf)
                 sys.stdout.flush()
             else:
                 raise Exception('Socket was closed')
->>>>>>> 898bc344
 
         except BlockingIOError:
             break
